--- conflicted
+++ resolved
@@ -426,15 +426,10 @@
 
         # if itr == self.algorithm._hyperparams['iterations'] - 1 or itr == self.algorithm._hyperparams['ioc_maxent_iter'] - 1: # Just save the last iteration of the algorithm file
         # if ((itr+1) % 5 == 0) or itr == self.algorithm._hyperparams['iterations'] - 1: # Just save the last iteration of the algorithm file
-<<<<<<< HEAD
-        log_data = (itr%5 == 0) or (itr==self._hyperparams['iterations']-1)
-        if log_data:
-=======
         log_data = itr>0 and (itr%5 == 0) or (itr==self._hyperparams['iterations']-1)
         # TODO: still save samples for every iteration?
         # if log_data:
-        if True:
->>>>>>> 82565f3e
+        if log_data:
             with Timer('saving algorithm file'):
                 self.algorithm.demo_policy = None
                 copy_alg = copy.copy(self.algorithm)
@@ -443,6 +438,7 @@
                     self._data_files_dir + ('algorithm_itr_%02d.pkl' % itr),
                     copy_alg
                 )
+
             with Timer('saving traj samples'):
                 self.data_logger.pickle(
                     self._data_files_dir + ('traj_sample_itr_%02d.pkl' % itr),
