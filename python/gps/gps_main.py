--- conflicted
+++ resolved
@@ -102,24 +102,6 @@
         """
         itr_start = self._initialize(itr_load)
         for itr in range(itr_start, self._hyperparams['iterations']):
-<<<<<<< HEAD
-            for cond in self._train_idx:
-                for i in range(self._hyperparams['num_samples']):
-                    self._take_sample(itr, cond, i)
-
-            traj_sample_lists = [
-                self.agent.get_samples(cond, -self._hyperparams['num_samples'])
-                for cond in self._train_idx
-            ]
-
-            # Clear agent samples.
-            self.agent.clear_samples()
-
-            self._take_iteration(itr, traj_sample_lists)
-            pol_sample_lists = self._take_policy_samples()
-            self._log_data(itr, traj_sample_lists, pol_sample_lists)
-
-=======
             with Timer('_reset'):
                 if self.agent._hyperparams.get('randomly_sample_x0', False):
                         for cond in self._train_idx:
@@ -157,7 +139,6 @@
                     self._log_data(itr, traj_sample_lists, pol_sample_lists)
                 else:
                     self._log_data(itr, traj_sample_lists)
->>>>>>> 8d0bb70c
         self._end()
         return None
 
