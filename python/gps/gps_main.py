""" This file defines the main object that runs experiments. """

import matplotlib as mpl

mpl.use('Qt4Agg')
#mpl.use('Pdf')  # for EC2

import logging
import imp
import os
import os.path
import sys
import copy
import argparse
import threading
import time
import scipy.io
import numpy as np

# Add gps/python to path so that imports work.
sys.path.append('/'.join(str.split(__file__, '/')[:-2]))
from gps.gui.gps_training_gui import GPSTrainingGUI, NUM_DEMO_PLOTS
from gps.utility.data_logger import DataLogger
from gps.sample.sample_list import SampleList
from gps.utility.generate_demo import GenDemo
from gps.utility.general_utils import disable_caffe_logs
from gps.utility.demo_utils import eval_demos_xu, compute_distance_cost_plot, compute_distance_cost_plot_xu


class GPSMain(object):
    """ Main class to run algorithms and experiments. """
    def __init__(self, config, quit_on_end=False):
        """
        Initialize GPSMain
        Args:
            config: Hyperparameters for experiment
            quit_on_end: When true, quit automatically on completion
        """
        self._quit_on_end = quit_on_end
        self._hyperparams = config
        self._conditions = config['common']['conditions']
        if 'train_conditions' in config['common']:
            self._train_idx = config['common']['train_conditions']
            self._test_idx = config['common']['test_conditions']
        else:
            self._train_idx = range(self._conditions)
            config['common']['train_conditions'] = config['common']['conditions']
            self._hyperparams=config
            self._test_idx = self._train_idx

        self._data_files_dir = config['common']['data_files_dir']

        self.agent = config['agent']['type'](config['agent'])
        self.data_logger = DataLogger()
        self.gui = GPSTrainingGUI(config['common'], gui_on=config['gui_on'])

        config['algorithm']['agent'] = self.agent

        if self.using_ioc():
            # demo_file = self._data_files_dir + 'demos.pkl'
            if not config['common']['nn_demo']:
                demo_file = self._hyperparams['common']['experiment_dir'] + 'data_files/' + 'demos_LG.pkl' # for mdgps experiment
            else:
                # demo_file = self._hyperparams['common']['experiment_dir'] + 'data_files/' + 'demos_nn.pkl'
                # demo_file = self._hyperparams['common']['experiment_dir'] + 'data_files/' + 'demos_nn_multiple_no_noise.pkl'
                # demo_file = self._hyperparams['common']['experiment_dir'] + 'data_files/' + 'demos_nn_multiple_3.pkl'
            	demo_file = self._hyperparams['common']['experiment_dir'] + 'data_files/' + 'demos_nn_3pols_9conds.pkl'
            demos = self.data_logger.unpickle(demo_file)
            if demos is None:
              self.demo_gen = GenDemo(config)
              self.demo_gen.generate()
              demo_file = self._data_files_dir + 'demos.pkl'
              demos = self.data_logger.unpickle(demo_file)
            config['algorithm']['init_traj_distr']['init_demo_x'] = np.mean(demos['demoX'], 0)
            config['algorithm']['init_traj_distr']['init_demo_u'] = np.mean(demos['demoU'], 0)
            self.algorithm = config['algorithm']['type'](config['algorithm'])
            # if self.algorithm._hyperparams['learning_from_prior']:
            #   config['agent']['pos_body_offset'] = demos['pos_body_offset']
            # Initialize policy using the demo neural net policy

            if 'init_demo_policy' in self.algorithm._hyperparams and \
                        self.algorithm._hyperparams['init_demo_policy']:
                demo_algorithm_file = config['common']['demo_controller_file']
                demo_algorithm = self.data_logger.unpickle(demo_algorithm_file)
                if demo_algorithm is None:
                    print("Error: cannot find '%s.'" % algorithm_file)
                    os._exit(1) # called instead of sys.exit(), since t
                var_mult = self.algorithm._hyperparams['init_var_mult']
                self.algorithm.policy_opt.var = demo_algorithm.policy_opt.var.copy() * var_mult
                self.algorithm.policy_opt.policy = demo_algorithm.policy_opt.copy().policy
                self.algorithm.policy_opt.policy.chol_pol_covar = np.diag(np.sqrt(self.algorithm.policy_opt.var))
                self.algorithm.policy_opt.solver.net.share_with(self.algorithm.policy_opt.policy.net)

                var_mult = self.algorithm._hyperparams['demo_var_mult']
                self.algorithm.demo_policy_opt = demo_algorithm.policy_opt.copy()
                self.algorithm.demo_policy_opt.var = demo_algorithm.policy_opt.var.copy() * var_mult
                self.algorithm.demo_policy_opt.policy.chol_pol_covar = np.diag(np.sqrt(self.algorithm.demo_policy_opt.var))

            self.agent = config['agent']['type'](config['agent'])
            self.algorithm.demoX = demos['demoX']
            self.algorithm.demoU = demos['demoU']
            self.algorithm.demoO = demos['demoO']
            if 'demo_conditions' in demos.keys() and 'failed_conditions' in demos.keys():
                self.algorithm.demo_conditions = demos['demo_conditions']
                self.algorithm.failed_conditions = demos['failed_conditions']
        else:
            self.algorithm = config['algorithm']['type'](config['algorithm'])


    def run(self, itr_load=None):
        """
        Run training by iteratively sampling and taking an iteration.
        Args:
            itr_load: If specified, loads algorithm state from that
                iteration, and resumes training at the next iteration.
        Returns: None
        """
        import numpy as np
        import numpy.matlib

        itr_start = self._initialize(itr_load)
        for itr in range(itr_start, self._hyperparams['iterations']):
            if self.agent._hyperparams.get('randomly_sample_x0', False):
                    for cond in self._train_idx:
                        self.agent.reset_initial_x0(cond)

            if self.agent._hyperparams.get('randomly_sample_bodypos', False):
                for cond in self._train_idx:
                    self.agent.reset_initial_body_offset(cond)
            for cond in self._train_idx:
                if itr == 0:
                    for i in range(self.algorithm._hyperparams['init_samples']):
                        self._take_sample(itr, cond, i)
                else:
                    for i in range(self._hyperparams['num_samples']):
                        self._take_sample(itr, cond, i)

            traj_sample_lists = [
                self.agent.get_samples(cond, -self._hyperparams['num_samples'])
                for cond in self._train_idx
            ]

            self._take_iteration(itr, traj_sample_lists)

            if self.algorithm._hyperparams['sample_on_policy']:
            # TODO - need to add these to lines back in when we move to mdgps
                pol_sample_lists = self._take_policy_samples()
                self._log_data(itr, traj_sample_lists, pol_sample_lists)
            else:
                self._log_data(itr, traj_sample_lists)

        self._end()
        return None

    def test_policy(self, itr, N):
        """
        Take N policy samples of the algorithm state at iteration itr,
        for testing the policy to see how it is behaving.
        (Called directly from the command line --policy flag).
        Args:
            itr: the iteration from which to take policy samples
            N: the number of policy samples to take
        Returns: None
        """
        algorithm_file = self._data_files_dir + 'algorithm_itr_%02d.pkl' % itr
        self.algorithm = self.data_logger.unpickle(algorithm_file)
        if self.algorithm is None:
            print("Error: cannot find '%s.'" % algorithm_file)
            os._exit(1) # called instead of sys.exit(), since t
        traj_sample_lists = self.data_logger.unpickle(self._data_files_dir +
            ('traj_sample_itr_%02d.pkl' % itr))

        pol_sample_lists = self._take_policy_samples(N)
        self.data_logger.pickle(
            self._data_files_dir + ('pol_sample_itr_%02d.pkl' % itr),
            copy.copy(pol_sample_lists)
        )

        if self.gui:
            self.gui.update(itr, self.algorithm, self.agent,
                traj_sample_lists, pol_sample_lists)
            self.gui.set_status_text(('Took %d policy sample(s) from ' +
                'algorithm state at iteration %d.\n' +
                'Saved to: data_files/pol_sample_itr_%02d.pkl.\n') % (N, itr, itr))

    def measure_distance_and_success(self):
        """
        Take the algorithm states for all iterations and extract the
        mean distance to the target position and measure the success
        rate of inserting the peg. (For the peg experiment only)
        Args:
            None
        Returns: the mean distance and the success rate
        """
        from gps.proto.gps_pb2 import END_EFFECTOR_POINTS

        pol_iter = self._hyperparams['algorithm']['iterations']
        peg_height = self._hyperparams['demo_agent']['peg_height']
        mean_dists = []
        success_rates = []
        for i in xrange(pol_iter):
            # if 'sample_on_policy' in self._hyperparams['algorithm'] and \
            #     self._hyperparams['algorithm']['sample_on_policy']:
            #     pol_samples_file = self._data_files_dir + 'pol_sample_itr_%02d.pkl' % i
            # else:
            pol_samples_file = self._data_files_dir + 'traj_sample_itr_%02d.pkl' % i
            pol_sample_lists = self.data_logger.unpickle(pol_samples_file)
            if pol_sample_lists is None:
                print("Error: cannot find '%s.'" % pol_samples_file)
                os._exit(1) # called instead of sys.exit(), since t
            samples = []
            for m in xrange(len(pol_sample_lists)):
                curSamples = pol_sample_lists[m].get_samples()
                for sample in curSamples:
                    samples.append(sample)
            target = self.algorithm._hyperparams["target_end_effector"][:3]
            dists_to_target = [np.nanmin(np.sqrt(np.sum((sample.get(END_EFFECTOR_POINTS)[:, :3] - \
                                target.reshape(1, -1))**2, axis = 1)), axis = 0) for sample in samples]
            mean_dists.append(sum(dists_to_target)/len(dists_to_target))
            success_rates.append(float(sum(1 for dist in dists_to_target if dist <= peg_height))/ \
                                    len(dists_to_target))
        return mean_dists, success_rates

    def _initialize(self, itr_load):
        """
        Initialize from the specified iteration.
        Args:
            itr_load: If specified, loads algorithm state from that
                iteration, and resumes training at the next iteration.
        Returns:
            itr_start: Iteration to start from.
        """
        if itr_load is None:
            if self.gui:
                self.gui.set_status_text('Press \'go\' to begin.')
            return 0
        else:
            algorithm_file = self._data_files_dir + 'algorithm_itr_%02d.pkl' % itr_load
            self.algorithm = self.data_logger.unpickle(algorithm_file)
            if self.algorithm is None:
                print("Error: cannot find '%s.'" % algorithm_file)
                os._exit(1) # called instead of sys.exit(), since this is in a thread

            if self.gui:
                traj_sample_lists = self.data_logger.unpickle(self._data_files_dir +
                    ('traj_sample_itr_%02d.pkl' % itr_load))
                if self.algorithm.cur[0].pol_info:
                    pol_sample_lists = self.data_logger.unpickle(self._data_files_dir +
                        ('pol_sample_itr_%02d.pkl' % itr_load))
                else:
                    pol_sample_lists = None
                #self.gui.update(itr_load, self.algorithm, self.agent,
                #    traj_sample_lists, pol_sample_lists)
                self.gui.set_status_text(
                    ('Resuming training from algorithm state at iteration %d.\n' +
                    'Press \'go\' to begin.') % itr_load)
            return itr_load + 1

    def _take_sample(self, itr, cond, i):
        """
        Collect a sample from the agent.
        Args:
            itr: Iteration number.
            cond: Condition number.
            i: Sample number.
        Returns: None
        """
        if self.algorithm._hyperparams['sample_on_policy'] and (self.algorithm.iteration_count > 0 or \
            self.algorithm._hyperparams['init_demo_policy']): # just for experiment. DELETE NOT AFTER EXPERIMENT!
        # if self.algorithm._hyperparams['sample_on_policy'] and self.algorithm.iteration_count > 0:
            if not self.algorithm._hyperparams['multiple_policy']:
                pol = self.algorithm.policy_opt.policy
            else:
                pol = self.algorithm.policy_opts[cond / self.algorithm.num_policies].policy
        else:
            pol = self.algorithm.cur[cond].traj_distr
        if self.gui:
            self.gui.set_image_overlays(cond)   # Must call for each new cond.
            redo = True
            while redo:
                while self.gui.mode in ('wait', 'request', 'process'):
                    if self.gui.mode in ('wait', 'process'):
                        time.sleep(0.01)
                        continue
                    # 'request' mode.
                    if self.gui.request == 'reset':
                        try:
                            self.agent.reset(cond)
                        except NotImplementedError:
                            self.gui.err_msg = 'Agent reset unimplemented.'
                    elif self.gui.request == 'fail':
                        self.gui.err_msg = 'Cannot fail before sampling.'
                    self.gui.process_mode()  # Complete request.

                self.gui.set_status_text(
                    'Sampling: iteration %d, condition %d, sample %d.' %
                    (itr, cond, i)
                )
                self.agent.sample(
                    pol, cond,
                    verbose=(i < self._hyperparams['verbose_trials'])
                )

                if self.gui.mode == 'request' and self.gui.request == 'fail':
                    redo = True
                    self.gui.process_mode()
                    self.agent.delete_last_sample(cond)
                else:
                    redo = False
        else:
            self.agent.sample(
                pol, cond,
                verbose=(i < self._hyperparams['verbose_trials'])
            )

    def _take_iteration(self, itr, sample_lists):
        """
        Take an iteration of the algorithm.
        Args:
            itr: Iteration number.
        Returns: None
        """
        if self.gui:
            self.gui.set_status_text('Calculating.')
            self.gui.start_display_calculating()
        self.algorithm.iteration(sample_lists)
        if self.gui:
            self.gui.stop_display_calculating()

    def _take_policy_samples(self, N=None):
        """
        Take samples from the policy to see how it's doing.
        Args:
            N  : number of policy samples to take per condition
        Returns: None
        """
        if 'verbose_policy_trials' not in self._hyperparams:
            return None
        if not N:
            N = self._hyperparams['verbose_policy_trials']
        if self.gui:
            self.gui.set_status_text('Taking policy samples.')
        pol_samples = [[None for _ in range(N)] for _ in range(self._conditions)]
        for cond in range(len(self._test_idx)):
            for i in range(N):
                if not self.algorithm._hyperparams['multiple_policy']:
                    pol_samples[cond][i] = self.agent.sample(
                        self.algorithm.policy_opt.policy, self._test_idx[cond],
                        verbose=True, save=False, noisy=False)
                else:
                    pol = self.algorithm.policy_opts[cond / self.algorithm.num_policies].policy
                    pol_samples[cond][i] = self.agent.sample(
                        pol, self._test_idx[cond],
                        verbose=True, save=False, noisy=False)
        return [SampleList(samples) for samples in pol_samples]

    def _log_data(self, itr, traj_sample_lists, pol_sample_lists=None):
        """
        Log data and algorithm, and update the GUI.
        Args:
            itr: Iteration number.
            traj_sample_lists: trajectory samples as SampleList object
            pol_sample_lists: policy samples as SampleList object
        Returns: None
        """

        if self.using_ioc():
<<<<<<< HEAD
            demo_sample_list = None  # TODO

=======
>>>>>>> dc341236
            # Produce time vs cost plots
            demo_losses = eval_demos_xu(self.agent, self.algorithm.demoX, self.algorithm.demoU, self.algorithm.cost, n=NUM_DEMO_PLOTS)
            sample_losses = self.algorithm.cur[0].cs
            if sample_losses is None:
                sample_losses = self.algorithm.prev[0].cs
            assert sample_losses.shape[0] >= NUM_DEMO_PLOTS
            sample_losses = sample_losses[:NUM_DEMO_PLOTS]

            # Produce distance vs cost plots
            dists_vs_costs = compute_distance_cost_plot(self.algorithm, self.agent, traj_sample_lists[0])
            demo_dists_vs_costs = compute_distance_cost_plot_xu(self.algorithm, self.agent, self.algorithm.demoX, self.algorithm.demoU)

        else:
            demo_losses = None
            sample_losses = None
            dists_vs_costs = None
            demo_dists_vs_costs = None

        if self.gui:
            self.gui.set_status_text('Logging data and updating GUI.')
            self.gui.update(itr, self.algorithm, self.agent,
                traj_sample_lists, pol_sample_lists, ioc_demo_losses=demo_losses, ioc_sample_losses=sample_losses,
                            ioc_dist_cost=dists_vs_costs, ioc_demo_dist_cost=demo_dists_vs_costs)
            self.gui.save_figure(
                self._data_files_dir + ('figure_itr_%02d.png' % itr)
            )
        if 'no_sample_logging' in self._hyperparams['common']:
            return
        if True: #itr == self.algorithm._hyperparams['iterations'] - 1: # Just save the last iteration of the algorithm file
            self.algorithm.demo_policy = None
            self.data_logger.pickle(
                self._data_files_dir + ('algorithm_itr_%02d.pkl' % itr),
                copy.copy(self.algorithm)
            )
        self.data_logger.pickle(
            self._data_files_dir + ('traj_sample_itr_%02d.pkl' % itr),
            copy.copy(traj_sample_lists)
        )
        if pol_sample_lists:
            self.data_logger.pickle(
                self._data_files_dir + ('pol_sample_itr_%02d.pkl' % itr),
                copy.copy(pol_sample_lists)
            )

    def _end(self):
        """ Finish running and exit. """
        if self.gui:
            self.gui.set_status_text('Training complete.')
            self.gui.end_mode()
            if self._quit_on_end:
                # Quit automatically (for running sequential expts)
                os._exit(1)

    def using_ioc(self):
        return 'ioc' in self._hyperparams['algorithm'] and self._hyperparams['algorithm']['ioc']

    def compare_samples(self, N, agent_config, itr):
        from gps.proto.gps_pb2 import END_EFFECTOR_POINTS
        import matplotlib.pyplot as plt

        pol_iter = self._hyperparams['algorithm']['iterations'] - 1
        algorithm_ioc = self.data_logger.unpickle(self._data_files_dir + 'algorithm_itr_%02d' % pol_iter + '.pkl')
        algorithm_demo = self.data_logger.unpickle(self._hyperparams['common']['demo_controller_file'] + 'data_files_%d' % itr + '/algorithm_itr_11.pkl') # Assuming not using 4 policies
        M = agent_config['conditions']

        pol_ioc = algorithm_ioc.policy_opt.policy
        # pol_ioc.chol_pol_covar *= 0.0
        pol_demo = algorithm_demo.policy_opt.policy
        policies = [pol_ioc, pol_demo]
        samples = {i: [] for i in xrange(len(policies))}
        agent = agent_config['type'](agent_config)
        ioc_conditions = agent_config['pos_body_offset']
        for i in xrange(M):
            # Gather demos.
            for j in xrange(N):
                for k in xrange(len(samples)):
                    sample = agent.sample(
                        policies[k], i,
                        verbose=(i < self._hyperparams['verbose_trials']), noisy=False
                        )
                    samples[k].append(sample)
        target_position = agent_config['target_end_effector'][:3]
        dists_to_target = [np.zeros((M*N)) for i in xrange(len(samples))]
        dists_diff = []
        all_success_conditions = []
        only_ioc_conditions = []
        only_demo_conditions = []
        all_failed_conditions = []
        percentages = []
        for i in xrange(len(samples[0])):
            for j in xrange(len(samples)):
                sample_end_effector = samples[j][i].get(END_EFFECTOR_POINTS)
                dists_to_target[j][i] = np.nanmin(np.sqrt(np.sum((sample_end_effector[:, :3] - target_position.reshape(1, -1))**2, axis = 1)), axis = 0)
                # Just choose the last time step since it may become unstable after achieving the minimum point.
                # import pdb; pdb.set_trace()
                # dists_to_target[j][i] = np.sqrt(np.sum((sample_end_effector[:, :3] - target_position.reshape(1, -1))**2, axis = 1))[-1]
            if dists_to_target[0][i] <= 0.1 and dists_to_target[1][i] <= 0.1:
                all_success_conditions.append(ioc_conditions[i])
            elif dists_to_target[0][i] <= 0.1:
                only_ioc_conditions.append(ioc_conditions[i])
            elif dists_to_target[1][i] <= 0.1:
                only_demo_conditions.append(ioc_conditions[i])
            else:
                all_failed_conditions.append(ioc_conditions[i])
            dists_diff.append(np.around(dists_to_target[0][i] - dists_to_target[1][i], decimals=2))
        percentages.append(np.around(float(len(all_success_conditions))/len(ioc_conditions), decimals=2))
        percentages.append(np.around(float(len(all_failed_conditions))/len(ioc_conditions), decimals=2))
        percentages.append(np.around(float(len(only_ioc_conditions))/len(ioc_conditions), decimals=2))
        percentages.append(np.around(float(len(only_demo_conditions))/len(ioc_conditions), decimals=2))
        exp_dir = self._data_files_dir.replace("data_files", "")

        from matplotlib.patches import Rectangle

        plt.close('all')
        ioc_conditions_x = [ioc_conditions[i][0] for i in xrange(len(ioc_conditions))]
        ioc_conditions_y = [ioc_conditions[i][1] for i in xrange(len(ioc_conditions))]
        all_success_x = [all_success_conditions[i][0] for i in xrange(len(all_success_conditions))]
        all_success_y = [all_success_conditions[i][1] for i in xrange(len(all_success_conditions))]
        all_failed_x = [all_failed_conditions[i][0] for i in xrange(len(all_failed_conditions))]
        all_failed_y = [all_failed_conditions[i][1] for i in xrange(len(all_failed_conditions))]
        only_ioc_x = [only_ioc_conditions[i][0] for i in xrange(len(only_ioc_conditions))]
        only_ioc_y = [only_ioc_conditions[i][1] for i in xrange(len(only_ioc_conditions))]
        only_demo_x = [only_demo_conditions[i][0] for i in xrange(len(only_demo_conditions))]
        only_demo_y = [only_demo_conditions[i][1] for i in xrange(len(only_demo_conditions))]
        subplt = plt.subplot()
        subplt.plot(all_success_x, all_success_y, 'yo')
        subplt.plot(all_failed_x, all_failed_y, 'rx')
        subplt.plot(only_ioc_x, only_ioc_y, 'g^')
        subplt.plot(only_demo_x, only_demo_y, 'rv')
        # plt.legend(['demo_cond', 'failed_badmm', 'success_ioc', 'failed_ioc'], loc= (1, 1))
        for i, txt in enumerate(dists_diff):
            subplt.annotate(txt, (ioc_conditions_x[i], ioc_conditions_y[i]))
        ax = plt.gca()
        ax.add_patch(Rectangle((-0.08, -0.08), 0.16, 0.16, fill = False, edgecolor = 'blue'))
        box = subplt.get_position()
        subplt.set_position([box.x0, box.y0 + box.height * 0.1, box.width, box.height*0.9])
        subplt.legend(['all_success: ' + repr(percentages[0]), 'all_failed: ' + repr(percentages[1]), 'only_ioc: ' + repr(percentages[2]), \
                        'only_demo: ' + repr(percentages[3])], loc='upper center', bbox_to_anchor=(0.5, -0.05), \
                        shadow=True, ncol=2)
        plt.title("Distribution of samples drawn from demo policy and IOC policy")
        # plt.xlabel('width')
        # plt.ylabel('length')
        plt.savefig(self._data_files_dir + 'distribution_of_sample_conditions_added_per.png')
        plt.close('all')



def main():
    """ Main function to be run. """
    parser = argparse.ArgumentParser(description='Run the Guided Policy Search algorithm.')
    parser.add_argument('experiment', type=str,
                        help='experiment name')
    parser.add_argument('-n', '--new', action='store_true',
                        help='create new experiment')
    parser.add_argument('-t', '--targetsetup', action='store_true',
                        help='run target setup')
    parser.add_argument('-r', '--resume', metavar='N', type=int,
                        help='resume training from iter N')
    parser.add_argument('-p', '--policy', metavar='N', type=int,
                        help='take N policy samples (for BADMM only)')
    parser.add_argument('-s', '--silent', action='store_true',
                        help='silent debug print outs')
    parser.add_argument('-q', '--quit', action='store_true',
                        help='quit GUI automatically when finished')
    parser.add_argument('-m', '--measure', metavar='N', type=int,
                        help='measure success rate among all iterations') # For peg only
    parser.add_argument('-c', '--compare', metavar='N', type=int,
                        help='compare global cost to multiple costs')
    parser.add_argument('-l', '--learn', metavar='N', type=int,
                        help='learning from prior experience')
    parser.add_argument('-b', '--bootstrap', metavar='N', type=int,
                        help='using bootstrap to collect samples as demos')
    parser.add_argument('-a', '--again', metavar='N', type=int,
                        help='run multiple experiments')
    args = parser.parse_args()

    exp_name = args.experiment
    resume_training_itr = args.resume
    test_policy_N = args.policy
    measure_samples = args.measure
    compare_costs = args.compare
    learning_from_prior = args.learn
    bootstrap = args.bootstrap
    multiple_run = args.again

    from gps import __file__ as gps_filepath
    gps_filepath = os.path.abspath(gps_filepath)
    gps_dir = '/'.join(str.split(gps_filepath, '/')[:-3]) + '/'
    exp_dir = gps_dir + 'experiments/' + exp_name + '/'
    hyperparams_file = exp_dir + 'hyperparams.py'

    if args.silent:
        logging.basicConfig(format='%(levelname)s:%(message)s', level=logging.INFO)
    else:
        logging.basicConfig(format='%(levelname)s:%(message)s', level=logging.DEBUG)

    if args.new:
        from shutil import copy

        if os.path.exists(exp_dir):
            sys.exit("Experiment '%s' already exists.\nPlease remove '%s'." %
                     (exp_name, exp_dir))
        os.makedirs(exp_dir)

        prev_exp_file = '.previous_experiment'
        prev_exp_dir = None
        try:
            with open(prev_exp_file, 'r') as f:
                prev_exp_dir = f.readline()
            copy(prev_exp_dir + 'hyperparams.py', exp_dir)
            if os.path.exists(prev_exp_dir + 'targets.npz'):
                copy(prev_exp_dir + 'targets.npz', exp_dir)
        except IOError as e:
            with open(hyperparams_file, 'w') as f:
                f.write('# To get started, copy over hyperparams from another experiment.\n' +
                        '# Visit rll.berkeley.edu/gps/hyperparams.html for documentation.')
        with open(prev_exp_file, 'w') as f:
            f.write(exp_dir)

        exit_msg = ("Experiment '%s' created.\nhyperparams file: '%s'" %
                    (exp_name, hyperparams_file))
        if prev_exp_dir and os.path.exists(prev_exp_dir):
            exit_msg += "\ncopied from     : '%shyperparams.py'" % prev_exp_dir
        sys.exit(exit_msg)

    if not os.path.exists(hyperparams_file):
        sys.exit("Experiment '%s' does not exist.\nDid you create '%s'?" %
                 (exp_name, hyperparams_file))

    unset = disable_caffe_logs()
    import caffe  # Hack to avoid segfault when importing caffe later
    disable_caffe_logs(unset)
    hyperparams = imp.load_source('hyperparams', hyperparams_file)

    import matplotlib.pyplot as plt
    import random
    import numpy as np
    random.seed(2)
    np.random.seed(2)

    if args.targetsetup:
        try:
            from gps.agent.ros.agent_ros import AgentROS
            from gps.gui.target_setup_gui import TargetSetupGUI

            agent = AgentROS(hyperparams.config['agent'])
            TargetSetupGUI(hyperparams.config['common'], agent)

            plt.ioff()
            plt.show()
        except ImportError:
            sys.exit('ROS required for target setup.')
    elif test_policy_N:
        data_files_dir = exp_dir + 'data_files/'
        data_filenames = os.listdir(data_files_dir)
        algorithm_prefix = 'algorithm_itr_'
        algorithm_filenames = [f for f in data_filenames if f.startswith(algorithm_prefix)]
        current_algorithm = sorted(algorithm_filenames, reverse=True)[0]
        current_itr = int(current_algorithm[len(algorithm_prefix):len(algorithm_prefix)+2])

        gps = GPSMain(hyperparams.config)
        if hyperparams.config['gui_on']:
            test_policy = threading.Thread(
                target=lambda: gps.test_policy(itr=current_itr, N=test_policy_N)
            )
            test_policy.daemon = True
            test_policy.start()

            plt.ioff()
            plt.show()
        else:
            gps.test_policy(itr=current_itr, N=test_policy_N)
    elif measure_samples:
        for itr in xrange(1):
            random.seed(itr)
            np.random.seed(itr)
            hyperparams = imp.load_source('hyperparams', hyperparams_file)
            hyperparams.config['common']['data_files_dir'] = exp_dir + 'data_files_nn_ICML_3pol_9cond_%d' % itr + '/'
            hyperparams.config['algorithm']['policy_opt']['weights_file_prefix'] = hyperparams.config['common']['data_files_dir'] + 'policy'
            if not os.path.exists(exp_dir + 'data_files_nn_ICML_3pol_9cond_%d' % itr + '/'):
                os.makedirs(exp_dir + 'data_files_nn_ICML_3pol_9cond_%d' % itr + '/')
            gps_samples = GPSMain(hyperparams.config)
            agent_config = gps_samples._hyperparams['demo_agent']
            plt.close()
            gps_samples.compare_samples(measure_samples, agent_config, itr)

    elif compare_costs:
        from gps.algorithm.policy.lin_gauss_init import init_lqr

        mean_dists_global_dict, mean_dists_no_global_dict, success_rates_global_dict, \
                success_rates_no_global_dict, mean_dists_classic_dict, success_rates_classic_dict \
                 = {}, {}, {}, {}, {}, {}
        seeds = [0, 1, 2] # Seed 1, 2 not working for on classic nn
        # var_mults = [8.0, 10.0, 16.0] # 12 doesn't work
        for itr in seeds:
        # for itr in xrange(3):
            random.seed(itr)
            np.random.seed(itr)
            hyperparams = imp.load_source('hyperparams', hyperparams_file)
            # hyperparams.config['algorithm']['init_traj_distr']['type'] = init_lqr
            # hyperparams.config['algorithm']['global_cost'] = False
            hyperparams.config['common']['nn_demo'] = True
            hyperparams.config['algorithm']['init_demo_policy'] = False
            hyperparams.config['algorithm']['policy_eval'] = False
            hyperparams.config['algorithm']['ioc'] = 'ICML'
            # hyperparams.config['algorithm']['bootstrap'] = True
            # hyperparams.config['common']['data_files_dir'] = exp_dir + 'data_files_nn_%d' % itr + '/'
            # if not os.path.exists(exp_dir + 'data_files_nn_%d' % itr + '/'):
            #     os.makedirs(exp_dir + 'data_files_nn_%d' % itr + '/')
            # hyperparams.config['common']['data_files_dir'] = exp_dir + 'data_files_nn_multiple_MPF_%d' % itr + '/'
            # if not os.path.exists(exp_dir + 'data_files_nn_multiple_MPF_%d' % itr + '/'):
            #   os.makedirs(exp_dir + 'data_files_nn_multiple_MPF_%d' % itr + '/')
            exp_dir_classic = exp_dir.replace('on_global', 'on_classic')
            hyperparams.config['common']['data_files_dir'] = exp_dir_classic + 'data_files_nn_ICML_3pol_9cond_%d' % itr + '/'
            if not os.path.exists(exp_dir_classic + 'data_files_nn_ICML_3pol_9cond_%d' % itr + '/'):
              os.makedirs(exp_dir_classic + 'data_files_nn_ICML_3pol_9cond_%d' % itr + '/')

            hyperparams.config['algorithm']['policy_opt']['weights_file_prefix'] = hyperparams.config['common']['data_files_dir'] + 'policy'
            # hyperparams.config['algorithm']['init_var_mult'] = var_mults[itr]
            # hyperparams.config['common']['data_files_dir'] = exp_dir + 'data_files_no_demo_ini_%d' % itr + '/'
            # if not os.path.exists(exp_dir + 'data_files_no_demo_ini_%d' % itr + '/'):
            #   os.makedirs(exp_dir + 'data_files_no_demo_ini_%d' % itr + '/')
            gps_global = GPSMain(hyperparams.config)
            pol_iter = gps_global.algorithm._hyperparams['iterations']
            # for i in xrange(pol_iter):
            if hyperparams.config['gui_on']:
                gps_global.run()
                # gps_global.test_policy(itr=i, N=compare_costs)
                plt.close()
            else:
                gps_global.run()
                # gps_global.test_policy(itr=i, N=compare_costs)
                plt.close()
            mean_dists_global_dict[itr], success_rates_global_dict[itr] = gps_global.measure_distance_and_success()
            # Plot the distribution of demos.
            # from matplotlib.patches import Rectangle

            # demo_conditions = gps_global.algorithm.demo_conditions
            # failed_conditions = gps_global.algorithm.failed_conditions
            # demo_conditions_x = [demo_conditions[i][0] for i in xrange(len(demo_conditions))]
            # demo_conditions_y = [demo_conditions[i][1] for i in xrange(len(demo_conditions))]
            # failed_conditions_x = [failed_conditions[i][0] for i in xrange(len(failed_conditions))]
            # failed_conditions_y = [failed_conditions[i][1] for i in xrange(len(failed_conditions))]
            # subplt = plt.subplot()
            # subplt.plot(demo_conditions_x, demo_conditions_y, 'go')
            # subplt.plot(failed_conditions_x, failed_conditions_y, 'rx')
            # ax = plt.gca()
            # ax.add_patch(Rectangle((-0.08, -0.08), 0.16, 0.16, fill = False, edgecolor = 'blue'))
            # box = subplt.get_position()
            # subplt.set_position([box.x0, box.y0 + box.height * 0.1, box.width, box.height*0.9])
            # subplt.legend(['demo_cond', 'failed_badmm'], loc='upper center', bbox_to_anchor=(0.5, -0.05), \
            #               shadow=True, ncol=2)
            # plt.title("Distribution of demo conditions")
            # # plt.xlabel('width')
            # # plt.ylabel('length')
            # plt.savefig(exp_dir + 'distribution_of_demo_conditions_seed.png')
            plt.close()
            hyperparams = imp.load_source('hyperparams', hyperparams_file)
            # hyperparams.config['algorithm']['init_traj_distr']['type'] = init_lqr
            # hyperparams.config['algorithm']['global_cost'] = True
            hyperparams.config['common']['nn_demo'] = True
            hyperparams.config['algorithm']['init_demo_policy'] = False
            hyperparams.config['algorithm']['policy_eval'] = False
            hyperparams.config['algorithm']['ioc'] = 'ICML'
            hyperparams.config['agent']['randomly_sample_bodypos'] = True
            # hyperparams.config['common']['data_files_dir'] = exp_dir + 'data_files_nn_multiple_MPF_%d' % itr + '/'
            # if not os.path.exists(exp_dir + 'data_files_nn_multiple_MPF_%d' % itr + '/'):
            #     os.makedirs(exp_dir + 'data_files_nn_multiple_MPF_%d' % itr + '/')
            hyperparams.config['common']['data_files_dir'] = exp_dir + 'data_files_nn_MPF_random_cond_ICML_%d' % itr + '/'
            if not os.path.exists(exp_dir + 'data_files_nn_MPF_random_cond_ICML_%d' % itr + '/'):
                os.makedirs(exp_dir + 'data_files_nn_MPF_random_cond_ICML_%d' % itr + '/')

            hyperparams.config['algorithm']['policy_opt']['weights_file_prefix'] = hyperparams.config['common']['data_files_dir'] + 'policy'
            # hyperparams.config['common']['data_files_dir'] = exp_dir + 'data_files_LG_MPF_%d' % itr + '/'
            # if not os.path.exists(exp_dir + 'data_files_LG_MPF_%d' % itr + '/'):
            #     os.makedirs(exp_dir + 'data_files_LG_MPF_%d' % itr + '/')
            # hyperparams.config['common']['data_files_dir'] = exp_dir + 'data_files_no_demo_ini_%d' % itr + '/'
            # if not os.path.exists(exp_dir + 'data_files_no_demo_ini_%d' % itr + '/'):
            #   os.makedirs(exp_dir + 'data_files_no_demo_ini_%d' % itr + '/')
            gps_classic = GPSMain(hyperparams.config)
            pol_iter = gps_classic.algorithm._hyperparams['iterations']
            # for i in xrange(pol_iter):
            # if itr != 0:
            if hyperparams.config['gui_on']:
                gps_classic.run()
                # gps_global.test_policy(itr=i, N=compare_costs)
                plt.close()
            else:
                gps_classic.run()
                # gps_global.test_policy(itr=i, N=compare_costs)
                plt.close()
            mean_dists_classic_dict[itr], success_rates_classic_dict[itr] = gps_classic.measure_distance_and_success()
            plt.close()

            # hyperparams = imp.load_source('hyperparams', hyperparams_file)
            # # hyperparams.config['algorithm']['global_cost'] = False
            # hyperparams.config['common']['nn_demo'] = False
            # hyperparams.config['common']['data_files_dir'] = exp_dir + 'data_files_global_%d' % itr + '/' #use global as sparse demos
            # if not os.path.exists(exp_dir + 'data_files_global_%d' % itr + '/'):
            #   os.makedirs(exp_dir + 'data_files_global_%d' % itr + '/')
            # gps = GPSMain(hyperparams.config)
            # pol_iter = gps.algorithm._hyperparams['iterations']
            # # for i in xrange(pol_iter):
            # if hyperparams.config['gui_on']:
            #   gps.run()
            #   # gps.test_policy(itr=i, N=compare_costs)
            #   plt.close()
            # else:
            #   gps.run()
            #   # gps.test_policy(itr=i, N=compare_costs)
            # mean_dists_no_global_dict[itr], success_rates_no_global_dict[itr] = gps.measure_distance_and_success()

        plt.close('all')
        avg_dists_global = [float(sum(mean_dists_global_dict[i][j] for i in seeds))/3 for j in xrange(pol_iter)]
        avg_succ_rate_global = [float(sum(success_rates_global_dict[i][j] for i in seeds))/3 for j in xrange(pol_iter)]
        avg_dists_classic = [float(sum(mean_dists_classic_dict[i][j] for i in seeds))/3 for j in xrange(pol_iter)]
        avg_succ_rate_classic = [float(sum(success_rates_classic_dict[i][j] for i in seeds))/3 for j in xrange(pol_iter)]
        # avg_dists_no_global = [float(sum(mean_dists_no_global_dict[i][j] for i in xrange(3)))/3 for j in xrange(pol_iter)]
        # avg_succ_rate_no_global = [float(sum(success_rates_no_global_dict[i][j] for i in xrange(3)))/3 for j in xrange(pol_iter)]
        plt.plot(range(pol_iter), avg_dists_global, '-x', color='red')
        plt.plot(range(pol_iter), avg_dists_classic, '-x', color='green')
        # plt.plot(range(pol_iter), avg_dists_no_global, '-x', color='green')
        for i in seeds:
            plt.plot(range(pol_iter), mean_dists_global_dict[i], 'ko')
            plt.plot(range(pol_iter), mean_dists_classic_dict[i], 'co')
        #   plt.plot(range(pol_iter), mean_dists_no_global_dict[i], 'co')
        # plt.plot(range(pol_iter), mean_dists_global_dict[0], '-x', color='red')
        # plt.plot(range(pol_iter), mean_dists_global_dict[1], '-x', color='green')
        # plt.plot(range(pol_iter), mean_dists_global_dict[2], '-x', color='blue')
        # for i, txt in enumerate(avg_dists_global):
        #   plt.annotate(np.around(txt, decimals=2), (i, txt))
        # for i, txt in enumerate(avg_dists_no_global):
        #   plt.annotate(np.around(txt, decimals=2), (i, txt))
        plt.legend(['avg one run', 'avg four runs', 'one run', 'four runs'], loc='upper right', ncol=2)
        # plt.legend(['avg nn demo', 'avg LG demo', 'nn demo', 'LG demo'], loc='upper right', ncol=2)
        # plt.legend(['avg ICML', 'avg MPF', 'ICML', 'MPF'], loc='upper right', ncol=2)
        # plt.legend(['var 8', 'var 10', 'var 16'], loc='upper right', ncol=3)
        # plt.legend(['avg lqr', 'avg demo', 'init lqr', 'init demo'], loc='upper right', ncol=2)
        # plt.title("mean distances to the target over time with nn and LG demo")
        plt.title("mean distances to target over time with 1 run of 3 policies plus 9 conditions and 4 runs")
        # plt.title("mean distances to the target over time with ICML and MPF objective")
        # plt.title("mean distances to the target over time with different initial policy variance")
        # plt.title("mean distances to the target during iterations with and without demo init")
        plt.xlabel("iterations")
        plt.ylabel("mean distances")
        plt.savefig(exp_dir + 'mean_dists_during_iteration_comparison_9cond.png')
        # plt.savefig(exp_dir + 'mean_dists_during_iteration_comparison.png')
        # plt.savefig(exp_dir + 'mean_dists_during_iteration_var.png')
        plt.close()
        plt.plot(range(pol_iter), avg_succ_rate_global, '-x', color='red')
        plt.plot(range(pol_iter), avg_succ_rate_classic, '-x', color='green')
        # plt.plot(range(pol_iter), avg_succ_rate_no_global, '-x', color='green')
        # plt.plot(range(pol_iter), success_rates_global_dict[0], '-x', color='red')
        # plt.plot(range(pol_iter), success_rates_global_dict[1], '-x', color='green')
        # plt.plot(range(pol_iter), success_rates_global_dict[2], '-x', color='blue')
        for i in seeds:
            plt.plot(range(pol_iter), success_rates_global_dict[i], 'ko')
            plt.plot(range(pol_iter), success_rates_classic_dict[i], 'co')
            # plt.plot(range(pol_iter), success_rates_no_global_dict[i], 'co')
        # for i, txt in enumerate(avg_succ_rate_global):
        #   plt.annotate(repr(txt*100) + "%", (i, txt))
        # for i, txt in enumerate(avg_succ_rate_no_global):
        #   plt.annotate(repr(txt*100) + "%", (i, txt))
        # plt.legend(['var 8', 'var 10', 'var 16'], loc='upper right', ncol=3)
        plt.legend(['avg one run', 'avg four runs', 'one run', 'four runs'], loc='upper left', ncol=2)
        # plt.legend(['avg nn demo', 'avg LG demo', 'nn demo', 'LG demo'], loc='lower right', ncol=2)
        # plt.legend(['avg ICML', 'avg MPF', 'ICML', 'MPF'], loc='lower right', ncol=2)
        # plt.legend(['avg lqr', 'avg demo', 'init lqr', 'init demo'], loc='upper right', ncol=2)
        plt.xlabel("iterations")
        plt.ylabel("success rate")
        plt.title("success rates during iterations with 1 run of 3 policies plus 9 conditions and 4 runs")
        # plt.title("success rates during iterations with with nn and LG demo")
        # plt.title("success rates during iterations with with ICML and MPF objective")
        # plt.title("success rates during iterations with different initial policy variance")
        # plt.title("success rates during iterations with and without demo initialization")
        plt.savefig(exp_dir + 'success_rate_during_iteration_comparison_9cond.png')
        # plt.savefig(exp_dir + 'success_rate_during_iteration_comparison.png')
        # plt.savefig(exp_dir + 'success_rate_during_iteration_var.png')

        plt.close()

    elif learning_from_prior:
        # ioc_conditions = [np.array([random.choice([np.random.uniform(-0.15, -0.09), np.random.uniform(0.09, 0.15)]), \
        #                 random.choice([np.random.uniform(-0.15, -0.09), np.random.uniform(0.09, 0.15)]), 0.0]) for i in xrange(12)]
        # top_bottom = [np.array([np.random.uniform(-0.08, 0.08), \
        #                 random.choice([np.random.uniform(-0.15, -0.09), np.random.uniform(0.09, 0.15)]), 0.0]) for i in xrange(10)]
        # left_right = [np.array([random.choice([np.random.uniform(-0.15, -0.09), np.random.uniform(0.09, 0.15)]), \
        #                 np.random.uniform(-0.08, 0.08), 0.0]) for i in xrange(10)]
        # ioc_conditions.extend(top_bottom)
        # ioc_conditions.extend(left_right)
        import pickle

        demo_failed = pickle.load(open(exp_dir + 'data_files/demos_failed.pkl'))
        ioc_conditions = demo_failed['failed_conditions']
        M = hyperparams.config['common']['conditions']
        ioc_conditions = ioc_conditions[:len(ioc_conditions) / M * M]
        exp_iter = hyperparams.config['algorithm']['iterations']
        data_files_dir = exp_dir + 'data_files/'
        mean_dists = []
        # success_ioc_samples = []
        pos_body_offset_dists = [np.linalg.norm(ioc_conditions[i]) for i in xrange(len(ioc_conditions))]

        for i in xrange(len(ioc_conditions) / M):
            hyperparams = imp.load_source('hyperparams', hyperparams_file)
            # hyperparams.config['gui_on'] = False
            # hyperparams.config['algorithm']['ioc_cond'] = ioc_conditions[i]
            gps = GPSMain(hyperparams.config)
            gps.agent._hyperparams['pos_body_offset'] = [ioc_conditions[j] for j in range(i, i + M)]
            # import pdb; pdb.set_trace()
            if hyperparams.config['gui_on']:
                # run_gps = threading.Thread(
                #     target=lambda: gps.run(itr_load=resume_training_itr)
                # )
                # run_gps.daemon = True
                # run_gps.start()
                gps.run(itr_load=resume_training_itr)
                plt.close()
                # plt.ioff()
                # plt.show()
            else:
                gps.run(itr_load=resume_training_itr)
                # continue
            if i == 0:
                demo_conditions = gps.algorithm.demo_conditions
                # failed_conditions = gps.algorithm.failed_conditions
            for j in xrange(M):
                mean_dists.append(gps.algorithm.dists_to_target[exp_iter - 1][j])
            #     if mean_dists[i*M + j] <= 0.1:
            #         success_ioc_samples.append(gps.algorithm.min_sample)
            print "iteration " + repr(i) + ": mean dist is " + repr(mean_dists[i*M]) + ", " + \
                    repr(mean_dists[i*M + 1]) + ", " + repr(mean_dists[i*M + 2]) + ", " + repr(mean_dists[i*M + 3])
        # hyperparams = imp.load_source('hyperparams', hyperparams_file)
        # # hyperparams.config['gui_on'] = False
        # # hyperparams.config['algorithm']['ioc_cond'] = ioc_conditions[i]
        # gps = GPSMain(hyperparams.config)
        # rem = len(ioc_conditions) / M * M
        # gps.agent._hyperparams['pos_body_offset'] = [ioc_conditions[j] for j in range(rem, len(ioc_conditions))]
        # # import pdb; pdb.set_trace()
        # if hyperparams.config['gui_on']:
        #     # run_gps = threading.Thread(
        #     #     target=lambda: gps.run(itr_load=resume_training_itr)
        #     # )
        #     # run_gps.daemon = True
        #     # run_gps.start()
        #     gps.run(itr_load=resume_training_itr)
        #     plt.close()
        #     # plt.ioff()
        #     # plt.show()
        # else:
        #     gps.run(itr_load=resume_training_itr)
        #     # continue
        # for j in xrange(M):
        #     mean_dists.append(gps.algorithm.dists_to_target[exp_iter - 1][j])
        #     if mean_dists[i*M + j] <= 0.1:
        #         success_ioc_samples.append(gps.algorithm.min_sample)
        with open(exp_dir + 'log.txt', 'a') as f:
            f.write('\nThe 32 IOC conditions are: \n' + str(ioc_conditions) + '\n')
        plt.plot(pos_body_offset_dists, mean_dists, 'ro')
        plt.axhline(y=0.1, xmin=0, xmax=1, color='blue')
        plt.title("Learning from prior experience using peg insertion")
        plt.xlabel('pos body offset distances to the origin')
        plt.ylabel('mean distances to the target')
        plt.savefig(data_files_dir + 'learning_from_prior.png')
        plt.close()

        from matplotlib.patches import Rectangle

        ioc_conditions_x = [ioc_conditions[i][0] for i in xrange(len(ioc_conditions))]
        ioc_conditions_y = [ioc_conditions[i][1] for i in xrange(len(ioc_conditions))]
        mean_dists = np.around(mean_dists, decimals=2)
        failed_ioc_x = [ioc_conditions_x[i] for i in xrange(len(ioc_conditions)) if mean_dists[i] > 0.1]
        failed_ioc_y = [ioc_conditions_y[i] for i in xrange(len(ioc_conditions)) if mean_dists[i] > 0.1]
        success_ioc_x = [ioc_conditions_x[i] for i in xrange(len(ioc_conditions)) if mean_dists[i] <= 0.1]
        success_ioc_y = [ioc_conditions_y[i] for i in xrange(len(ioc_conditions)) if mean_dists[i] <= 0.1]
        demo_conditions_x = [demo_conditions[i][0] for i in xrange(len(demo_conditions))]
        demo_conditions_y = [demo_conditions[i][1] for i in xrange(len(demo_conditions))]
        # failed_conditions_x = [failed_conditions[i][0] for i in xrange(len(failed_conditions))]
        # failed_conditions_y = [failed_conditions[i][1] for i in xrange(len(failed_conditions))]
        subplt = plt.subplot()
        subplt.plot(demo_conditions_x, demo_conditions_y, 'go')
        # subplt.plot(failed_conditions_x, failed_conditions_y, 'rx')
        subplt.plot(success_ioc_x, success_ioc_y, 'b^')
        subplt.plot(failed_ioc_x, failed_ioc_y, 'rv')
        # plt.legend(['demo_cond', 'failed_badmm', 'success_ioc', 'failed_ioc'], loc= (1, 1))
        for i, txt in enumerate(mean_dists):
            subplt.annotate(txt, (ioc_conditions_x[i], ioc_conditions_y[i]))
        ax = plt.gca()
        ax.add_patch(Rectangle((-0.08, -0.08), 0.16, 0.16, fill = False, edgecolor = 'blue'))
        box = subplt.get_position()
        subplt.set_position([box.x0, box.y0 + box.height * 0.1, box.width, box.height*0.9])
        # subplt.legend(['demo_cond', 'failed_badmm', 'success_ioc', 'failed_ioc'], loc='upper center', bbox_to_anchor=(0.5, -0.05), \
        #                 shadow=True, ncol=2)
        subplt.legend(['demo_cond', 'success_ioc', 'failed_ioc'], loc='upper center', bbox_to_anchor=(0.5, -0.05), \
                         shadow=True, ncol=3)
        plt.title("Distribution of neural network and IOC's initial conditions")
        # plt.xlabel('width')
        # plt.ylabel('length')
        plt.savefig(data_files_dir + 'distribution_of_conditions.png')
        plt.close()
        # new_demos = SampleList(success_ioc_samples)
        # new_demo_store = {'demoU': new_demos.get_U(), 'demoX': new_demos.get_X(), 'demoO': new_demos.get_obs()}
        # gps.data_logger.pickle(gps._data_files_dir + 'new_demos.pkl', new_demo_store)
        if bootstrap:
            # TODO: use successful samples as demonstrations.
            success_ioc_conditions = [ioc_conditions[i] for i in xrange(len(ioc_conditions)) if mean_dists[i] <= 0.1]
            failed_ioc_conditions = [ioc_conditions[i] for i in xrange(len(ioc_conditions)) if mean_dists[i] > 0.1]
            demo_file = exp_dir + 'data_files/' + 'demos.pkl' # for mdgps experiment
            demos = gps.data_logger.unpickle(demo_file)
            new_sample_list = SampleList(success_ioc_samples)
            demos['demoU'] = np.vstack((demos['demoU'], new_sample_list.get_U()))
            demos['demoX'] = np.vstack((demos['demoX'], new_sample_list.get_X()))
            demos['demoO'] = np.vstack((demos['demoO'], new_sample_list.get_obs()))
            gps.data_logger.pickle(demo_file, demos)
            # harder_ioc_conditions = [np.array([random.choice([np.random.uniform(-0.2, -0.09), np.random.uniform(0.09, 0.2)]), \
            #           random.choice([np.random.uniform(-0.2, -0.09), np.random.uniform(0.09, 0.2)])]) for i in xrange(1)]
            # top_bottom = [np.array([np.random.uniform(-0.08, 0.08), \
            #               random.choice([np.random.uniform(-0.2, -0.09), np.random.uniform(0.09, 0.2)])]) for i in xrange(1)]
            # left_right = [np.array([random.choice([np.random.uniform(-0.2, -0.09), np.random.uniform(0.09, 0.2)]), \
            #               np.random.uniform(-0.08, 0.08)]) for i in xrange(1)]
            # harder_ioc_conditions.extend(top_bottom + left_right)
            mean_dists = []
            # success_ioc_samples = []
            pos_body_offset_dists = [np.linalg.norm(failed_ioc_conditions[i]) for i in xrange(len(failed_ioc_conditions))]
            for i in xrange(len(failed_ioc_conditions)):
                hyperparams = imp.load_source('hyperparams', hyperparams_file)
                # hyperparams.config['gui_on'] = False
                hyperparams.config['algorithm']['ioc_cond'] = failed_ioc_conditions[i]
                gps = GPSMain(hyperparams.config)
                gps.agent._hyperparams['pos_body_offset'] = [failed_ioc_conditions[i]]
                # import pdb; pdb.set_trace()
                if hyperparams.config['gui_on']:
                    # run_gps = threading.Thread(
                    #     target=lambda: gps.run(itr_load=resume_training_itr)
                    # )
                    # run_gps.daemon = True
                    # run_gps.start()
                    gps.run(itr_load=resume_training_itr)
                    plt.close()
                    # plt.ioff()
                    # plt.show()
                else:
                    gps.run(itr_load=resume_training_itr)
                    # continue
                # if i == 0:
                #   demo_conditions = gps.algorithm.demo_conditions
                #   failed_conditions = gps.algorithm.failed_conditions
                mean_dists.append(gps.algorithm.dists_to_target[exp_iter - 1][0]) # Assuming 1 condition
                # if mean_dists[i] <= 0.1:
                #   success_ioc_samples.extend(gps._take_policy_samples(1))
                print "iteration " + repr(i) + ": mean dist is " + repr(mean_dists[i])
            with open(exp_dir + 'log.txt', 'a') as f:
                f.write('\nThe 50 IOC conditions are: \n' + str(ioc_conditions) + '\n')
            plt.plot(pos_body_offset_dists, mean_dists, 'ro')
            plt.title("Learning from prior experience using peg insertion and bootstrap")
            plt.xlabel('pos body offset distances to the origin')
            plt.ylabel('mean distances to the target')
            plt.savefig(data_files_dir + 'learning_from_prior_bootstrap.png')
            plt.close()

            from matplotlib.patches import Rectangle

            failed_ioc_conditions_x = [failed_ioc_conditions[i][0] for i in xrange(len(failed_ioc_conditions))]
            failed_ioc_conditions_y = [failed_ioc_conditions[i][1] for i in xrange(len(failed_ioc_conditions))]
            mean_dists = np.around(mean_dists, decimals=2)
            failed_ioc_x = [failed_ioc_conditions_x[i] for i in xrange(len(failed_ioc_conditions_x)) if mean_dists[i] > 0.1]
            failed_ioc_y = [failed_ioc_conditions_y[i] for i in xrange(len(failed_ioc_conditions_x)) if mean_dists[i] > 0.1]
            success_ioc_x = [failed_ioc_conditions_x[i] for i in xrange(len(failed_ioc_conditions_y)) if mean_dists[i] <= 0.1]
            success_ioc_y = [failed_ioc_conditions_y[i] for i in xrange(len(failed_ioc_conditions_y)) if mean_dists[i] <= 0.1]
            demo_conditions_x = [demo_conditions[i][0] for i in xrange(len(demo_conditions))]
            demo_conditions_y = [demo_conditions[i][1] for i in xrange(len(demo_conditions))]
            failed_conditions_x = [failed_conditions[i][0] for i in xrange(len(failed_conditions))]
            failed_conditions_y = [failed_conditions[i][1] for i in xrange(len(failed_conditions))]
            success_sample_x = [success_ioc_conditions[i][0] for i in xrange(len(success_ioc_conditions))]
            success_sample_y = [success_ioc_conditions[i][1] for i in xrange(len(success_ioc_conditions))]
            # failed_sample_x = [failed_ioc_conditions[i][0] for i in xrange(len(failed_ioc_conditions))]
            # failed_sample_y = [failed_ioc_conditions[i][1] for i in xrange(len(failed_ioc_conditions))]
            subplt = plt.subplot()
            subplt.plot(demo_conditions_x, demo_conditions_y, 'go')
            subplt.plot(failed_conditions_x, failed_conditions_y, 'rx')
            subplt.plot(success_sample_x, success_sample_y, 'g^')
            # subplt.plot(failed_sample_x, failed_sample_y, 'rv')
            subplt.plot(success_ioc_x, success_ioc_y, 'bp')
            subplt.plot(failed_ioc_x, failed_ioc_y, 'k*')
            # plt.legend(['demo_cond', 'failed_badmm', 'success_ioc', 'failed_ioc'], loc= (1, 1))
            for i, txt in enumerate(mean_dists):
                subplt.annotate(txt, (failed_ioc_conditions_x[i], failed_ioc_conditions_y[i]))
            ax = plt.gca()
            ax.add_patch(Rectangle((-0.08, -0.08), 0.16, 0.16, fill = False, edgecolor = 'blue'))
            box = subplt.get_position()
            subplt.set_position([box.x0, box.y0 + box.height * 0.1, box.width, box.height*0.9])
            subplt.legend(['demo_cond', 'failed_badmm', 'success_sample', 'success_boot', 'failed_boot'], \
                            loc='upper center', bbox_to_anchor=(0.5, -0.05), shadow=True, ncol=3)
            plt.title("Distribution of neural network and IOC's initial conditions using bootstrap")
            # plt.xlabel('width')
            # plt.ylabel('length')
            plt.savefig(data_files_dir + 'distribution_of_conditions_bootstrap.png')
    elif multiple_run:
        for itr in range(1, 4):
            random.seed(itr)
            np.random.seed(itr)
            hyperparams = imp.load_source('hyperparams', hyperparams_file)
            hyperparams.config['common']['data_files_dir'] = exp_dir + 'data_files_%d' % itr + '/'
            if not os.path.exists(exp_dir + 'data_files_%d' % itr + '/'):
              os.makedirs(exp_dir + 'data_files_%d' % itr + '/')
            gps = GPSMain(hyperparams.config)
            if hyperparams.config['gui_on']:
                gps.run()
                # gps_global.test_policy(itr=i, N=compare_costs)
                plt.close()
            else:
                gps.run()
                # gps_global.test_policy(itr=i, N=compare_costs)
                plt.close()
    else:
        # hyperparams.config['common']['data_files_dir'] = exp_dir + 'data_files_random_cond_0/'
        # if not os.path.exists(exp_dir + 'data_files_random_cond_0/'):
        #     os.makedirs(exp_dir + 'data_files_random_cond_0/')
        # # hyperparams.config['agent']['randomly_sample_bodypos'] = True
        # hyperparams.config['algorithm']['policy_opt']['weights_file_prefix'] = hyperparams.config['common']['data_files_dir'] + 'policy'
        gps = GPSMain(hyperparams.config)
        if hyperparams.config['gui_on']:
            run_gps = threading.Thread(
                target=lambda: gps.run(itr_load=resume_training_itr)
            )
            run_gps.daemon = True
            run_gps.start()

            plt.ioff()
            plt.show()
        else:
            gps.run(itr_load=resume_training_itr)
        # print gps.measure_distance_and_success()

if __name__ == "__main__":
    main()<|MERGE_RESOLUTION|>--- conflicted
+++ resolved
@@ -365,11 +365,6 @@
         """
 
         if self.using_ioc():
-<<<<<<< HEAD
-            demo_sample_list = None  # TODO
-
-=======
->>>>>>> dc341236
             # Produce time vs cost plots
             demo_losses = eval_demos_xu(self.agent, self.algorithm.demoX, self.algorithm.demoU, self.algorithm.cost, n=NUM_DEMO_PLOTS)
             sample_losses = self.algorithm.cur[0].cs
