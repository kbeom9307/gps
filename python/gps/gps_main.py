--- conflicted
+++ resolved
@@ -979,16 +979,7 @@
                 gps.run()
                 # gps_global.test_policy(itr=i, N=compare_costs)
                 plt.close()
-<<<<<<< HEAD
     else:
-=======
-    else:  # actually running GPS
-        hyperparams.config['common']['data_files_dir'] = exp_dir + 'data_files_maxent_9cond_z_0.05_0/'
-        if not os.path.exists(exp_dir + 'data_files_maxent_9cond_z_0.05_0/'):
-            os.makedirs(exp_dir + 'data_files_maxent_9cond_z_0.05_0/')
-        if 'policy_opt' in hyperparams.config['algorithm']:
-            hyperparams.config['algorithm']['policy_opt']['weights_file_prefix'] = hyperparams.config['common']['data_files_dir'] + 'policy'
->>>>>>> 227d1e22
         gps = GPSMain(hyperparams.config)
 
 
