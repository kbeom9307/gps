""" This file defines the main object that runs experiments. """

import matplotlib as mpl

mpl.use('Qt4Agg')

import logging
import imp
import os
import os.path
import sys
import copy
import argparse
import threading
import time
import scipy.io
import numpy as np

# Add gps/python to path so that imports work.
sys.path.append('/'.join(str.split(__file__, '/')[:-2]))
from gps.gui.gps_training_gui import GPSTrainingGUI, NUM_DEMO_PLOTS
from gps.utility.data_logger import DataLogger
from gps.sample.sample_list import SampleList
from gps.utility.generate_demo import GenDemo
from gps.utility.general_utils import disable_caffe_logs
from gps.utility.demo_utils import eval_demos_xu


class GPSMain(object):
    """ Main class to run algorithms and experiments. """
    def __init__(self, config, quit_on_end=False):
        """
        Initialize GPSMain
        Args:
            config: Hyperparameters for experiment
            quit_on_end: When true, quit automatically on completion
        """
        self._quit_on_end = quit_on_end
        self._hyperparams = config
        self._conditions = config['common']['conditions']
        if 'train_conditions' in config['common']:
            self._train_idx = config['common']['train_conditions']
            self._test_idx = config['common']['test_conditions']
        else:
            self._train_idx = range(self._conditions)
            config['common']['train_conditions'] = config['common']['conditions']
            self._hyperparams=config
            self._test_idx = self._train_idx

        self._data_files_dir = config['common']['data_files_dir']

        self.agent = config['agent']['type'](config['agent'])
        self.data_logger = DataLogger()
        self.gui = GPSTrainingGUI(config['common']) if config['gui_on'] else None

        config['algorithm']['agent'] = self.agent

        if self.using_ioc():
            # demo_file = self._data_files_dir + 'demos.pkl'
            if not config['common']['nn_demo']:
                demo_file = self._hyperparams['common']['experiment_dir'] + 'data_files/' + 'demos_LG.pkl' # for mdgps experiment
            else:
                # demo_file = self._hyperparams['common']['experiment_dir'] + 'data_files/' + 'demos_nn.pkl'
                # demo_file = self._hyperparams['common']['experiment_dir'] + 'data_files/' + 'demos_nn_multiple_no_noise.pkl'
                # demo_file = self._hyperparams['common']['experiment_dir'] + 'data_files/' + 'demos_nn_multiple_3.pkl'             
            	demo_file = self._hyperparams['common']['experiment_dir'] + 'data_files/' + 'demos_nn_3pols_9conds.pkl'
            demos = self.data_logger.unpickle(demo_file)
            if demos is None:
              self.demo_gen = GenDemo(config)
              self.demo_gen.generate()
              demo_file = self._data_files_dir + 'demos.pkl'
              demos = self.data_logger.unpickle(demo_file)
            config['algorithm']['init_traj_distr']['init_demo_x'] = np.mean(demos['demoX'], 0)
            config['algorithm']['init_traj_distr']['init_demo_u'] = np.mean(demos['demoU'], 0)
            self.algorithm = config['algorithm']['type'](config['algorithm'])
            # if self.algorithm._hyperparams['learning_from_prior']:
            #   config['agent']['pos_body_offset'] = demos['pos_body_offset']
            # Initialize policy using the demo neural net policy

            if 'init_demo_policy' in self.algorithm._hyperparams and \
                        self.algorithm._hyperparams['init_demo_policy']:
                demo_algorithm_file = config['common']['demo_controller_file']
                demo_algorithm = self.data_logger.unpickle(demo_algorithm_file)
                if demo_algorithm is None:
                    print("Error: cannot find '%s.'" % algorithm_file)
                    os._exit(1) # called instead of sys.exit(), since t
                var_mult = self.algorithm._hyperparams['init_var_mult']
                self.algorithm.policy_opt.var = demo_algorithm.policy_opt.var.copy() * var_mult
                self.algorithm.policy_opt.policy = demo_algorithm.policy_opt.copy().policy
                self.algorithm.policy_opt.policy.chol_pol_covar = np.diag(np.sqrt(self.algorithm.policy_opt.var))
                self.algorithm.policy_opt.solver.net.share_with(self.algorithm.policy_opt.policy.net)

                var_mult = self.algorithm._hyperparams['demo_var_mult']
                self.algorithm.demo_policy_opt = demo_algorithm.policy_opt.copy()
                self.algorithm.demo_policy_opt.var = demo_algorithm.policy_opt.var.copy() * var_mult
                self.algorithm.demo_policy_opt.policy.chol_pol_covar = np.diag(np.sqrt(self.algorithm.demo_policy_opt.var))
            
            self.agent = config['agent']['type'](config['agent'])
            self.algorithm.demoX = demos['demoX']
            self.algorithm.demoU = demos['demoU']
            self.algorithm.demoO = demos['demoO']
            if 'demo_conditions' in demos.keys() and 'failed_conditions' in demos.keys():
                self.algorithm.demo_conditions = demos['demo_conditions']
                self.algorithm.failed_conditions = demos['failed_conditions']
        else:
            self.algorithm = config['algorithm']['type'](config['algorithm'])


    def run(self, itr_load=None):
        """
        Run training by iteratively sampling and taking an iteration.
        Args:
            itr_load: If specified, loads algorithm state from that
                iteration, and resumes training at the next iteration.
        Returns: None
        """
        import numpy as np
        import numpy.matlib

        itr_start = self._initialize(itr_load)
        for itr in range(itr_start, self._hyperparams['iterations']):
            if self.agent._hyperparams.get('randomly_sample_x0', False):
                    for cond in self._train_idx:
                        self.agent.reset_initial_x0(cond)

            if self.agent._hyperparams.get('randomly_sample_bodypos', False):
                for cond in self._train_idx:
                    self.agent.reset_initial_body_offset(cond)
            for cond in self._train_idx:
                if itr == 0:
                    for i in range(self.algorithm._hyperparams['init_samples']):
                        self._take_sample(itr, cond, i)
                else:
                    for i in range(self._hyperparams['num_samples']):
                        self._take_sample(itr, cond, i)

            traj_sample_lists = [
                self.agent.get_samples(cond, -self._hyperparams['num_samples'])
                for cond in self._train_idx
            ]

            self._take_iteration(itr, traj_sample_lists)

            if self.algorithm._hyperparams['sample_on_policy']:
            # TODO - need to add these to lines back in when we move to mdgps
                pol_sample_lists = self._take_policy_samples()
                self._log_data(itr, traj_sample_lists, pol_sample_lists)
            else:
                self._log_data(itr, traj_sample_lists)

        self._end()
        return None

    def test_policy(self, itr, N):
        """
        Take N policy samples of the algorithm state at iteration itr,
        for testing the policy to see how it is behaving.
        (Called directly from the command line --policy flag).
        Args:
            itr: the iteration from which to take policy samples
            N: the number of policy samples to take
        Returns: None
        """
        algorithm_file = self._data_files_dir + 'algorithm_itr_%02d.pkl' % itr
        self.algorithm = self.data_logger.unpickle(algorithm_file)
        if self.algorithm is None:
            print("Error: cannot find '%s.'" % algorithm_file)
            os._exit(1) # called instead of sys.exit(), since t
        traj_sample_lists = self.data_logger.unpickle(self._data_files_dir +
            ('traj_sample_itr_%02d.pkl' % itr))

        pol_sample_lists = self._take_policy_samples(N)
        self.data_logger.pickle(
            self._data_files_dir + ('pol_sample_itr_%02d.pkl' % itr),
            copy.copy(pol_sample_lists)
        )

        if self.gui:
            self.gui.update(itr, self.algorithm, self.agent,
                traj_sample_lists, pol_sample_lists)
            self.gui.set_status_text(('Took %d policy sample(s) from ' +
                'algorithm state at iteration %d.\n' +
                'Saved to: data_files/pol_sample_itr_%02d.pkl.\n') % (N, itr, itr))

    def measure_distance_and_success(self):
        """
        Take the algorithm states for all iterations and extract the
        mean distance to the target position and measure the success
        rate of inserting the peg. (For the peg experiment only)
        Args:
            None
        Returns: the mean distance and the success rate
        """
        from gps.proto.gps_pb2 import END_EFFECTOR_POINTS

        pol_iter = self._hyperparams['algorithm']['iterations']
        peg_height = self._hyperparams['demo_agent']['peg_height']
        mean_dists = []
        success_rates = []
        for i in xrange(pol_iter):
            # if 'sample_on_policy' in self._hyperparams['algorithm'] and \
            #     self._hyperparams['algorithm']['sample_on_policy']:
            #     pol_samples_file = self._data_files_dir + 'pol_sample_itr_%02d.pkl' % i
            # else:
            pol_samples_file = self._data_files_dir + 'traj_sample_itr_%02d.pkl' % i
            pol_sample_lists = self.data_logger.unpickle(pol_samples_file)
            if pol_sample_lists is None:
                print("Error: cannot find '%s.'" % pol_samples_file)
                os._exit(1) # called instead of sys.exit(), since t
            samples = []
            for m in xrange(len(pol_sample_lists)):
                curSamples = pol_sample_lists[m].get_samples()
                for sample in curSamples:
                    samples.append(sample)
            target = self.algorithm._hyperparams["target_end_effector"][:3]
            dists_to_target = [np.nanmin(np.sqrt(np.sum((sample.get(END_EFFECTOR_POINTS)[:, :3] - \
                                target.reshape(1, -1))**2, axis = 1)), axis = 0) for sample in samples]
            mean_dists.append(sum(dists_to_target)/len(dists_to_target))
            success_rates.append(float(sum(1 for dist in dists_to_target if dist <= peg_height))/ \
                                    len(dists_to_target))
        return mean_dists, success_rates

    def _initialize(self, itr_load):
        """
        Initialize from the specified iteration.
        Args:
            itr_load: If specified, loads algorithm state from that
                iteration, and resumes training at the next iteration.
        Returns:
            itr_start: Iteration to start from.
        """
        if itr_load is None:
            if self.gui:
                self.gui.set_status_text('Press \'go\' to begin.')
            return 0
        else:
            algorithm_file = self._data_files_dir + 'algorithm_itr_%02d.pkl' % itr_load
            self.algorithm = self.data_logger.unpickle(algorithm_file)
            if self.algorithm is None:
                print("Error: cannot find '%s.'" % algorithm_file)
                os._exit(1) # called instead of sys.exit(), since this is in a thread

            if self.gui:
                traj_sample_lists = self.data_logger.unpickle(self._data_files_dir +
                    ('traj_sample_itr_%02d.pkl' % itr_load))
                if self.algorithm.cur[0].pol_info:
                    pol_sample_lists = self.data_logger.unpickle(self._data_files_dir +
                        ('pol_sample_itr_%02d.pkl' % itr_load))
                else:
                    pol_sample_lists = None
                #self.gui.update(itr_load, self.algorithm, self.agent,
                #    traj_sample_lists, pol_sample_lists)
                self.gui.set_status_text(
                    ('Resuming training from algorithm state at iteration %d.\n' +
                    'Press \'go\' to begin.') % itr_load)
            return itr_load + 1

    def _take_sample(self, itr, cond, i):
        """
        Collect a sample from the agent.
        Args:
            itr: Iteration number.
            cond: Condition number.
            i: Sample number.
        Returns: None
        """
        if self.algorithm._hyperparams['sample_on_policy'] and (self.algorithm.iteration_count > 0 or \
            self.algorithm._hyperparams['init_demo_policy']): # just for experiment. DELETE NOT AFTER EXPERIMENT!
        # if self.algorithm._hyperparams['sample_on_policy'] and self.algorithm.iteration_count > 0:
            if not self.algorithm._hyperparams['multiple_policy']:
                pol = self.algorithm.policy_opt.policy
            else:
                pol = self.algorithm.policy_opts[cond / self.algorithm.num_policies].policy
        else:
            pol = self.algorithm.cur[cond].traj_distr
        if self.gui:
            self.gui.set_image_overlays(cond)   # Must call for each new cond.
            redo = True
            while redo:
                while self.gui.mode in ('wait', 'request', 'process'):
                    if self.gui.mode in ('wait', 'process'):
                        time.sleep(0.01)
                        continue
                    # 'request' mode.
                    if self.gui.request == 'reset':
                        try:
                            self.agent.reset(cond)
                        except NotImplementedError:
                            self.gui.err_msg = 'Agent reset unimplemented.'
                    elif self.gui.request == 'fail':
                        self.gui.err_msg = 'Cannot fail before sampling.'
                    self.gui.process_mode()  # Complete request.

                self.gui.set_status_text(
                    'Sampling: iteration %d, condition %d, sample %d.' %
                    (itr, cond, i)
                )
                self.agent.sample(
                    pol, cond,
                    verbose=(i < self._hyperparams['verbose_trials'])
                )

                if self.gui.mode == 'request' and self.gui.request == 'fail':
                    redo = True
                    self.gui.process_mode()
                    self.agent.delete_last_sample(cond)
                else:
                    redo = False
        else:
            self.agent.sample(
                pol, cond,
                verbose=(i < self._hyperparams['verbose_trials'])
            )

    def _take_iteration(self, itr, sample_lists):
        """
        Take an iteration of the algorithm.
        Args:
            itr: Iteration number.
        Returns: None
        """
        if self.gui:
            self.gui.set_status_text('Calculating.')
            self.gui.start_display_calculating()
        self.algorithm.iteration(sample_lists)
        if self.gui:
            self.gui.stop_display_calculating()

    def _take_policy_samples(self, N=None):
        """
        Take samples from the policy to see how it's doing.
        Args:
            N  : number of policy samples to take per condition
        Returns: None
        """
        if 'verbose_policy_trials' not in self._hyperparams:
            return None
        if not N:
            N = self._hyperparams['verbose_policy_trials']
        if self.gui:
            self.gui.set_status_text('Taking policy samples.')
        pol_samples = [[None for _ in range(N)] for _ in range(self._conditions)]
        for cond in range(len(self._test_idx)):
            for i in range(N):
                if not self.algorithm._hyperparams['multiple_policy']:
                    pol_samples[cond][i] = self.agent.sample(
                        self.algorithm.policy_opt.policy, self._test_idx[cond],
                        verbose=True, save=False, noisy=False)
                else:
                    pol = self.algorithm.policy_opts[cond / self.algorithm.num_policies].policy
                    pol_samples[cond][i] = self.agent.sample(
                        pol, self._test_idx[cond],
                        verbose=True, save=False, noisy=False)
        return [SampleList(samples) for samples in pol_samples]

    def _log_data(self, itr, traj_sample_lists, pol_sample_lists=None):
        """
        Log data and algorithm, and update the GUI.
        Args:
            itr: Iteration number.
            traj_sample_lists: trajectory samples as SampleList object
            pol_sample_lists: policy samples as SampleList object
        Returns: None
        """

        if self.using_ioc():
            demo_losses = eval_demos_xu(self.agent, self.algorithm.demoX, self.algorithm.demoU, self.algorithm.cost, n=NUM_DEMO_PLOTS)
            sample_losses = self.algorithm.cur[0].cs
            if sample_losses is None:
                sample_losses = self.algorithm.prev[0].cs
            assert sample_losses.shape[0] >= NUM_DEMO_PLOTS
            sample_losses = sample_losses[:NUM_DEMO_PLOTS]
        else:
            demo_losses = None
            sample_losses = None

        if self.gui:
            self.gui.set_status_text('Logging data and updating GUI.')
            self.gui.update(itr, self.algorithm, self.agent,
                traj_sample_lists, pol_sample_lists, ioc_demo_losses=demo_losses, ioc_sample_losses=sample_losses)
            self.gui.save_figure(
                self._data_files_dir + ('figure_itr_%02d.png' % itr)
            )
        if 'no_sample_logging' in self._hyperparams['common']:
            return
<<<<<<< HEAD
        if True: #itr == self.algorithm._hyperparams['iterations'] - 1: # Just save the last iteration of the algorithm file
=======
        if itr == self._hyperparams['algorithm']['iterations'] - 1: # Just save the last iteration of the algorithm file
>>>>>>> bdc79a9a
            self.algorithm.demo_policy = None
            self.data_logger.pickle(
                self._data_files_dir + ('algorithm_itr_%02d.pkl' % itr),
                copy.copy(self.algorithm)
            )
        self.data_logger.pickle(
            self._data_files_dir + ('traj_sample_itr_%02d.pkl' % itr),
            copy.copy(traj_sample_lists)
        )
        if pol_sample_lists:
            self.data_logger.pickle(
                self._data_files_dir + ('pol_sample_itr_%02d.pkl' % itr),
                copy.copy(pol_sample_lists)
            )

    def _end(self):
        """ Finish running and exit. """
        if self.gui:
            self.gui.set_status_text('Training complete.')
            self.gui.end_mode()
            if self._quit_on_end:
                # Quit automatically (for running sequential expts)
                os._exit(1)

    def using_ioc(self):
        return 'ioc' in self._hyperparams['algorithm'] and self._hyperparams['algorithm']['ioc']

    def compare_samples(self, N, agent_config, itr):
        from gps.proto.gps_pb2 import END_EFFECTOR_POINTS
        import matplotlib.pyplot as plt

        pol_iter = self._hyperparams['algorithm']['iterations'] - 1
        algorithm_ioc = self.data_logger.unpickle(self._data_files_dir + 'algorithm_itr_%02d' % pol_iter + '.pkl')
        algorithm_demo = self.data_logger.unpickle(self._hyperparams['common']['demo_controller_file'] + 'data_files_%d' % itr + '/algorithm_itr_11.pkl') # Assuming not using 4 policies
        M = agent_config['conditions']

        pol_ioc = algorithm_ioc.policy_opt.policy
        # pol_ioc.chol_pol_covar *= 0.0
        pol_demo = algorithm_demo.policy_opt.policy
        policies = [pol_ioc, pol_demo]
        samples = {i: [] for i in xrange(len(policies))}
        agent = agent_config['type'](agent_config)
        ioc_conditions = agent_config['pos_body_offset']
        for i in xrange(M):
            # Gather demos.
            for j in xrange(N):
                for k in xrange(len(samples)):
                    sample = agent.sample(
                        policies[k], i,
                        verbose=(i < self._hyperparams['verbose_trials']), noisy=False
                        )
                    samples[k].append(sample)
        target_position = agent_config['target_end_effector'][:3]
        dists_to_target = [np.zeros((M*N)) for i in xrange(len(samples))]
        dists_diff = []
        all_success_conditions = []
        only_ioc_conditions = []
        only_demo_conditions = []
        all_failed_conditions = []
        percentages = []
        for i in xrange(len(samples[0])):
            for j in xrange(len(samples)):
                sample_end_effector = samples[j][i].get(END_EFFECTOR_POINTS)
                dists_to_target[j][i] = np.nanmin(np.sqrt(np.sum((sample_end_effector[:, :3] - target_position.reshape(1, -1))**2, axis = 1)), axis = 0)
                # Just choose the last time step since it may become unstable after achieving the minimum point.
                # import pdb; pdb.set_trace()
                # dists_to_target[j][i] = np.sqrt(np.sum((sample_end_effector[:, :3] - target_position.reshape(1, -1))**2, axis = 1))[-1]
            if dists_to_target[0][i] <= 0.1 and dists_to_target[1][i] <= 0.1:
                all_success_conditions.append(ioc_conditions[i])
            elif dists_to_target[0][i] <= 0.1:
                only_ioc_conditions.append(ioc_conditions[i])
            elif dists_to_target[1][i] <= 0.1:
                only_demo_conditions.append(ioc_conditions[i])
            else:
                all_failed_conditions.append(ioc_conditions[i])
            dists_diff.append(np.around(dists_to_target[0][i] - dists_to_target[1][i], decimals=2))
        percentages.append(np.around(float(len(all_success_conditions))/len(ioc_conditions), decimals=2))
        percentages.append(np.around(float(len(all_failed_conditions))/len(ioc_conditions), decimals=2))
        percentages.append(np.around(float(len(only_ioc_conditions))/len(ioc_conditions), decimals=2))
        percentages.append(np.around(float(len(only_demo_conditions))/len(ioc_conditions), decimals=2))
        exp_dir = self._data_files_dir.replace("data_files", "")

        from matplotlib.patches import Rectangle

        plt.close('all')
        ioc_conditions_x = [ioc_conditions[i][0] for i in xrange(len(ioc_conditions))]
        ioc_conditions_y = [ioc_conditions[i][1] for i in xrange(len(ioc_conditions))]
        all_success_x = [all_success_conditions[i][0] for i in xrange(len(all_success_conditions))]
        all_success_y = [all_success_conditions[i][1] for i in xrange(len(all_success_conditions))]
        all_failed_x = [all_failed_conditions[i][0] for i in xrange(len(all_failed_conditions))]
        all_failed_y = [all_failed_conditions[i][1] for i in xrange(len(all_failed_conditions))]
        only_ioc_x = [only_ioc_conditions[i][0] for i in xrange(len(only_ioc_conditions))]
        only_ioc_y = [only_ioc_conditions[i][1] for i in xrange(len(only_ioc_conditions))]
        only_demo_x = [only_demo_conditions[i][0] for i in xrange(len(only_demo_conditions))]
        only_demo_y = [only_demo_conditions[i][1] for i in xrange(len(only_demo_conditions))]
        subplt = plt.subplot()
        subplt.plot(all_success_x, all_success_y, 'yo')
        subplt.plot(all_failed_x, all_failed_y, 'rx')
        subplt.plot(only_ioc_x, only_ioc_y, 'g^')
        subplt.plot(only_demo_x, only_demo_y, 'rv')
        # plt.legend(['demo_cond', 'failed_badmm', 'success_ioc', 'failed_ioc'], loc= (1, 1))
        for i, txt in enumerate(dists_diff):
            subplt.annotate(txt, (ioc_conditions_x[i], ioc_conditions_y[i]))
        ax = plt.gca()
        ax.add_patch(Rectangle((-0.08, -0.08), 0.16, 0.16, fill = False, edgecolor = 'blue'))
        box = subplt.get_position()
        subplt.set_position([box.x0, box.y0 + box.height * 0.1, box.width, box.height*0.9])
        subplt.legend(['all_success: ' + repr(percentages[0]), 'all_failed: ' + repr(percentages[1]), 'only_ioc: ' + repr(percentages[2]), \
                        'only_demo: ' + repr(percentages[3])], loc='upper center', bbox_to_anchor=(0.5, -0.05), \
                        shadow=True, ncol=2)
        plt.title("Distribution of samples drawn from demo policy and IOC policy")
        # plt.xlabel('width')
        # plt.ylabel('length')
        plt.savefig(self._data_files_dir + 'distribution_of_sample_conditions_added_per.png')
        plt.close('all')



def main():
    """ Main function to be run. """
    parser = argparse.ArgumentParser(description='Run the Guided Policy Search algorithm.')
    parser.add_argument('experiment', type=str,
                        help='experiment name')
    parser.add_argument('-n', '--new', action='store_true',
                        help='create new experiment')
    parser.add_argument('-t', '--targetsetup', action='store_true',
                        help='run target setup')
    parser.add_argument('-r', '--resume', metavar='N', type=int,
                        help='resume training from iter N')
    parser.add_argument('-p', '--policy', metavar='N', type=int,
                        help='take N policy samples (for BADMM only)')
    parser.add_argument('-s', '--silent', action='store_true',
                        help='silent debug print outs')
    parser.add_argument('-q', '--quit', action='store_true',
                        help='quit GUI automatically when finished')
    parser.add_argument('-m', '--measure', metavar='N', type=int,
                        help='measure success rate among all iterations') # For peg only
    parser.add_argument('-c', '--compare', metavar='N', type=int,
                        help='compare global cost to multiple costs')
    parser.add_argument('-l', '--learn', metavar='N', type=int,
                        help='learning from prior experience')
    parser.add_argument('-b', '--bootstrap', metavar='N', type=int,
                        help='using bootstrap to collect samples as demos')
    parser.add_argument('-a', '--again', metavar='N', type=int,
                        help='run multiple experiments')
    args = parser.parse_args()

    exp_name = args.experiment
    resume_training_itr = args.resume
    test_policy_N = args.policy
    measure_samples = args.measure
    compare_costs = args.compare
    learning_from_prior = args.learn
    bootstrap = args.bootstrap
    multiple_run = args.again

    from gps import __file__ as gps_filepath
    gps_filepath = os.path.abspath(gps_filepath)
    gps_dir = '/'.join(str.split(gps_filepath, '/')[:-3]) + '/'
    exp_dir = gps_dir + 'experiments/' + exp_name + '/'
    hyperparams_file = exp_dir + 'hyperparams.py'

    if args.silent:
        logging.basicConfig(format='%(levelname)s:%(message)s', level=logging.INFO)
    else:
        logging.basicConfig(format='%(levelname)s:%(message)s', level=logging.DEBUG)

    if args.new:
        from shutil import copy

        if os.path.exists(exp_dir):
            sys.exit("Experiment '%s' already exists.\nPlease remove '%s'." %
                     (exp_name, exp_dir))
        os.makedirs(exp_dir)

        prev_exp_file = '.previous_experiment'
        prev_exp_dir = None
        try:
            with open(prev_exp_file, 'r') as f:
                prev_exp_dir = f.readline()
            copy(prev_exp_dir + 'hyperparams.py', exp_dir)
            if os.path.exists(prev_exp_dir + 'targets.npz'):
                copy(prev_exp_dir + 'targets.npz', exp_dir)
        except IOError as e:
            with open(hyperparams_file, 'w') as f:
                f.write('# To get started, copy over hyperparams from another experiment.\n' +
                        '# Visit rll.berkeley.edu/gps/hyperparams.html for documentation.')
        with open(prev_exp_file, 'w') as f:
            f.write(exp_dir)

        exit_msg = ("Experiment '%s' created.\nhyperparams file: '%s'" %
                    (exp_name, hyperparams_file))
        if prev_exp_dir and os.path.exists(prev_exp_dir):
            exit_msg += "\ncopied from     : '%shyperparams.py'" % prev_exp_dir
        sys.exit(exit_msg)

    if not os.path.exists(hyperparams_file):
        sys.exit("Experiment '%s' does not exist.\nDid you create '%s'?" %
                 (exp_name, hyperparams_file))

    unset = disable_caffe_logs()
    import caffe  # Hack to avoid segfault when importing caffe later
    disable_caffe_logs(unset)
    hyperparams = imp.load_source('hyperparams', hyperparams_file)

    import matplotlib.pyplot as plt
    import random
    import numpy as np
    random.seed(2)
    np.random.seed(2)

    if args.targetsetup:
        try:
            from gps.agent.ros.agent_ros import AgentROS
            from gps.gui.target_setup_gui import TargetSetupGUI

            agent = AgentROS(hyperparams.config['agent'])
            TargetSetupGUI(hyperparams.config['common'], agent)

            plt.ioff()
            plt.show()
        except ImportError:
            sys.exit('ROS required for target setup.')
    elif test_policy_N:
        data_files_dir = exp_dir + 'data_files/'
        data_filenames = os.listdir(data_files_dir)
        algorithm_prefix = 'algorithm_itr_'
        algorithm_filenames = [f for f in data_filenames if f.startswith(algorithm_prefix)]
        current_algorithm = sorted(algorithm_filenames, reverse=True)[0]
        current_itr = int(current_algorithm[len(algorithm_prefix):len(algorithm_prefix)+2])

        gps = GPSMain(hyperparams.config)
        if hyperparams.config['gui_on']:
            test_policy = threading.Thread(
                target=lambda: gps.test_policy(itr=current_itr, N=test_policy_N)
            )
            test_policy.daemon = True
            test_policy.start()

            plt.ioff()
            plt.show()
        else:
            gps.test_policy(itr=current_itr, N=test_policy_N)
    elif measure_samples:
        for itr in xrange(1):
            random.seed(itr)
            np.random.seed(itr)
            hyperparams = imp.load_source('hyperparams', hyperparams_file)
            hyperparams.config['common']['data_files_dir'] = exp_dir + 'data_files_nn_ICML_3pol_9cond_%d' % itr + '/'
            hyperparams.config['algorithm']['policy_opt']['weights_file_prefix'] = hyperparams.config['common']['data_files_dir'] + 'policy'
            if not os.path.exists(exp_dir + 'data_files_nn_ICML_3pol_9cond_%d' % itr + '/'):
                os.makedirs(exp_dir + 'data_files_nn_ICML_3pol_9cond_%d' % itr + '/')
            gps_samples = GPSMain(hyperparams.config)
            agent_config = gps_samples._hyperparams['demo_agent']
            plt.close()
            gps_samples.compare_samples(measure_samples, agent_config, itr)

    elif compare_costs:
        from gps.algorithm.policy.lin_gauss_init import init_lqr

        mean_dists_global_dict, mean_dists_no_global_dict, success_rates_global_dict, \
                success_rates_no_global_dict, mean_dists_classic_dict, success_rates_classic_dict \
                 = {}, {}, {}, {}, {}, {}
        seeds = [0, 1, 2] # Seed 1, 2 not working for on classic nn
        # var_mults = [8.0, 10.0, 16.0] # 12 doesn't work
        for itr in seeds:
        # for itr in xrange(3):
            random.seed(itr)
            np.random.seed(itr)
            hyperparams = imp.load_source('hyperparams', hyperparams_file)
            # hyperparams.config['algorithm']['init_traj_distr']['type'] = init_lqr
            # hyperparams.config['algorithm']['global_cost'] = False
            hyperparams.config['common']['nn_demo'] = True
            hyperparams.config['algorithm']['init_demo_policy'] = False
            hyperparams.config['algorithm']['policy_eval'] = False
            hyperparams.config['algorithm']['ioc'] = 'ICML'
            # hyperparams.config['algorithm']['bootstrap'] = True
            # hyperparams.config['common']['data_files_dir'] = exp_dir + 'data_files_nn_%d' % itr + '/'
            # if not os.path.exists(exp_dir + 'data_files_nn_%d' % itr + '/'):
            #     os.makedirs(exp_dir + 'data_files_nn_%d' % itr + '/')
            # hyperparams.config['common']['data_files_dir'] = exp_dir + 'data_files_nn_multiple_MPF_%d' % itr + '/'
            # if not os.path.exists(exp_dir + 'data_files_nn_multiple_MPF_%d' % itr + '/'):
            #   os.makedirs(exp_dir + 'data_files_nn_multiple_MPF_%d' % itr + '/')
            exp_dir_classic = exp_dir.replace('on_global', 'on_classic')
            hyperparams.config['common']['data_files_dir'] = exp_dir_classic + 'data_files_nn_ICML_3pol_9cond_%d' % itr + '/'
            if not os.path.exists(exp_dir_classic + 'data_files_nn_ICML_3pol_9cond_%d' % itr + '/'):
              os.makedirs(exp_dir_classic + 'data_files_nn_ICML_3pol_9cond_%d' % itr + '/')

            hyperparams.config['algorithm']['policy_opt']['weights_file_prefix'] = hyperparams.config['common']['data_files_dir'] + 'policy'
            # hyperparams.config['algorithm']['init_var_mult'] = var_mults[itr]
            # hyperparams.config['common']['data_files_dir'] = exp_dir + 'data_files_no_demo_ini_%d' % itr + '/'
            # if not os.path.exists(exp_dir + 'data_files_no_demo_ini_%d' % itr + '/'):
            #   os.makedirs(exp_dir + 'data_files_no_demo_ini_%d' % itr + '/')
            gps_global = GPSMain(hyperparams.config)
            pol_iter = gps_global.algorithm._hyperparams['iterations']
            # for i in xrange(pol_iter):
            if hyperparams.config['gui_on']:
                gps_global.run()
                # gps_global.test_policy(itr=i, N=compare_costs)
                plt.close()
            else:
                gps_global.run()
                # gps_global.test_policy(itr=i, N=compare_costs)
                plt.close()
            mean_dists_global_dict[itr], success_rates_global_dict[itr] = gps_global.measure_distance_and_success()
            # Plot the distribution of demos.
            # from matplotlib.patches import Rectangle

            # demo_conditions = gps_global.algorithm.demo_conditions
            # failed_conditions = gps_global.algorithm.failed_conditions
            # demo_conditions_x = [demo_conditions[i][0] for i in xrange(len(demo_conditions))]
            # demo_conditions_y = [demo_conditions[i][1] for i in xrange(len(demo_conditions))]
            # failed_conditions_x = [failed_conditions[i][0] for i in xrange(len(failed_conditions))]
            # failed_conditions_y = [failed_conditions[i][1] for i in xrange(len(failed_conditions))]
            # subplt = plt.subplot()
            # subplt.plot(demo_conditions_x, demo_conditions_y, 'go')
            # subplt.plot(failed_conditions_x, failed_conditions_y, 'rx')
            # ax = plt.gca()
            # ax.add_patch(Rectangle((-0.08, -0.08), 0.16, 0.16, fill = False, edgecolor = 'blue'))
            # box = subplt.get_position()
            # subplt.set_position([box.x0, box.y0 + box.height * 0.1, box.width, box.height*0.9])
            # subplt.legend(['demo_cond', 'failed_badmm'], loc='upper center', bbox_to_anchor=(0.5, -0.05), \
            #               shadow=True, ncol=2)
            # plt.title("Distribution of demo conditions")
            # # plt.xlabel('width')
            # # plt.ylabel('length')
            # plt.savefig(exp_dir + 'distribution_of_demo_conditions_seed.png')
            plt.close()
            hyperparams = imp.load_source('hyperparams', hyperparams_file)
            # hyperparams.config['algorithm']['init_traj_distr']['type'] = init_lqr
            # hyperparams.config['algorithm']['global_cost'] = True
            hyperparams.config['common']['nn_demo'] = True
            hyperparams.config['algorithm']['init_demo_policy'] = False
            hyperparams.config['algorithm']['policy_eval'] = False
            hyperparams.config['algorithm']['ioc'] = 'ICML'
            hyperparams.config['agent']['randomly_sample_bodypos'] = True
            # hyperparams.config['common']['data_files_dir'] = exp_dir + 'data_files_nn_multiple_MPF_%d' % itr + '/'
            # if not os.path.exists(exp_dir + 'data_files_nn_multiple_MPF_%d' % itr + '/'):
            #     os.makedirs(exp_dir + 'data_files_nn_multiple_MPF_%d' % itr + '/')
            hyperparams.config['common']['data_files_dir'] = exp_dir + 'data_files_nn_MPF_random_cond_ICML_%d' % itr + '/'
            if not os.path.exists(exp_dir + 'data_files_nn_MPF_random_cond_ICML_%d' % itr + '/'):
                os.makedirs(exp_dir + 'data_files_nn_MPF_random_cond_ICML_%d' % itr + '/')

            hyperparams.config['algorithm']['policy_opt']['weights_file_prefix'] = hyperparams.config['common']['data_files_dir'] + 'policy'
            # hyperparams.config['common']['data_files_dir'] = exp_dir + 'data_files_LG_MPF_%d' % itr + '/'
            # if not os.path.exists(exp_dir + 'data_files_LG_MPF_%d' % itr + '/'):
            #     os.makedirs(exp_dir + 'data_files_LG_MPF_%d' % itr + '/')
            # hyperparams.config['common']['data_files_dir'] = exp_dir + 'data_files_no_demo_ini_%d' % itr + '/'
            # if not os.path.exists(exp_dir + 'data_files_no_demo_ini_%d' % itr + '/'):
            #   os.makedirs(exp_dir + 'data_files_no_demo_ini_%d' % itr + '/')
            gps_classic = GPSMain(hyperparams.config)
            pol_iter = gps_classic.algorithm._hyperparams['iterations']
            # for i in xrange(pol_iter):
            # if itr != 0:
            if hyperparams.config['gui_on']:
                gps_classic.run()
                # gps_global.test_policy(itr=i, N=compare_costs)
                plt.close()
            else:
                gps_classic.run()
                # gps_global.test_policy(itr=i, N=compare_costs)
                plt.close()
            mean_dists_classic_dict[itr], success_rates_classic_dict[itr] = gps_classic.measure_distance_and_success()
            plt.close()

            # hyperparams = imp.load_source('hyperparams', hyperparams_file)
            # # hyperparams.config['algorithm']['global_cost'] = False
            # hyperparams.config['common']['nn_demo'] = False
            # hyperparams.config['common']['data_files_dir'] = exp_dir + 'data_files_global_%d' % itr + '/' #use global as sparse demos
            # if not os.path.exists(exp_dir + 'data_files_global_%d' % itr + '/'):
            #   os.makedirs(exp_dir + 'data_files_global_%d' % itr + '/')
            # gps = GPSMain(hyperparams.config)
            # pol_iter = gps.algorithm._hyperparams['iterations']
            # # for i in xrange(pol_iter):
            # if hyperparams.config['gui_on']:
            #   gps.run()
            #   # gps.test_policy(itr=i, N=compare_costs)
            #   plt.close()
            # else:
            #   gps.run()
            #   # gps.test_policy(itr=i, N=compare_costs)
            # mean_dists_no_global_dict[itr], success_rates_no_global_dict[itr] = gps.measure_distance_and_success()

        plt.close('all')
        avg_dists_global = [float(sum(mean_dists_global_dict[i][j] for i in seeds))/3 for j in xrange(pol_iter)]
        avg_succ_rate_global = [float(sum(success_rates_global_dict[i][j] for i in seeds))/3 for j in xrange(pol_iter)]
        avg_dists_classic = [float(sum(mean_dists_classic_dict[i][j] for i in seeds))/3 for j in xrange(pol_iter)]
        avg_succ_rate_classic = [float(sum(success_rates_classic_dict[i][j] for i in seeds))/3 for j in xrange(pol_iter)]
        # avg_dists_no_global = [float(sum(mean_dists_no_global_dict[i][j] for i in xrange(3)))/3 for j in xrange(pol_iter)]
        # avg_succ_rate_no_global = [float(sum(success_rates_no_global_dict[i][j] for i in xrange(3)))/3 for j in xrange(pol_iter)]
        plt.plot(range(pol_iter), avg_dists_global, '-x', color='red')
        plt.plot(range(pol_iter), avg_dists_classic, '-x', color='green')
        # plt.plot(range(pol_iter), avg_dists_no_global, '-x', color='green')
        for i in seeds:
            plt.plot(range(pol_iter), mean_dists_global_dict[i], 'ko')
            plt.plot(range(pol_iter), mean_dists_classic_dict[i], 'co')
        #   plt.plot(range(pol_iter), mean_dists_no_global_dict[i], 'co')
        # plt.plot(range(pol_iter), mean_dists_global_dict[0], '-x', color='red')
        # plt.plot(range(pol_iter), mean_dists_global_dict[1], '-x', color='green')
        # plt.plot(range(pol_iter), mean_dists_global_dict[2], '-x', color='blue')
        # for i, txt in enumerate(avg_dists_global):
        #   plt.annotate(np.around(txt, decimals=2), (i, txt))
        # for i, txt in enumerate(avg_dists_no_global):
        #   plt.annotate(np.around(txt, decimals=2), (i, txt))
        plt.legend(['avg one run', 'avg four runs', 'one run', 'four runs'], loc='upper right', ncol=2)
        # plt.legend(['avg nn demo', 'avg LG demo', 'nn demo', 'LG demo'], loc='upper right', ncol=2)
        # plt.legend(['avg ICML', 'avg MPF', 'ICML', 'MPF'], loc='upper right', ncol=2)
        # plt.legend(['var 8', 'var 10', 'var 16'], loc='upper right', ncol=3)
        # plt.legend(['avg lqr', 'avg demo', 'init lqr', 'init demo'], loc='upper right', ncol=2)
        # plt.title("mean distances to the target over time with nn and LG demo")
        plt.title("mean distances to target over time with 1 run of 3 policies plus 9 conditions and 4 runs")
        # plt.title("mean distances to the target over time with ICML and MPF objective")
        # plt.title("mean distances to the target over time with different initial policy variance")
        # plt.title("mean distances to the target during iterations with and without demo init")
        plt.xlabel("iterations")
        plt.ylabel("mean distances")
        plt.savefig(exp_dir + 'mean_dists_during_iteration_comparison_9cond.png')
        # plt.savefig(exp_dir + 'mean_dists_during_iteration_comparison.png')
        # plt.savefig(exp_dir + 'mean_dists_during_iteration_var.png')
        plt.close()
        plt.plot(range(pol_iter), avg_succ_rate_global, '-x', color='red')
        plt.plot(range(pol_iter), avg_succ_rate_classic, '-x', color='green')
        # plt.plot(range(pol_iter), avg_succ_rate_no_global, '-x', color='green')
        # plt.plot(range(pol_iter), success_rates_global_dict[0], '-x', color='red')
        # plt.plot(range(pol_iter), success_rates_global_dict[1], '-x', color='green')
        # plt.plot(range(pol_iter), success_rates_global_dict[2], '-x', color='blue')
        for i in seeds:
            plt.plot(range(pol_iter), success_rates_global_dict[i], 'ko')
            plt.plot(range(pol_iter), success_rates_classic_dict[i], 'co')
            # plt.plot(range(pol_iter), success_rates_no_global_dict[i], 'co')
        # for i, txt in enumerate(avg_succ_rate_global):
        #   plt.annotate(repr(txt*100) + "%", (i, txt))
        # for i, txt in enumerate(avg_succ_rate_no_global):
        #   plt.annotate(repr(txt*100) + "%", (i, txt))
        # plt.legend(['var 8', 'var 10', 'var 16'], loc='upper right', ncol=3)
        plt.legend(['avg one run', 'avg four runs', 'one run', 'four runs'], loc='upper left', ncol=2)
        # plt.legend(['avg nn demo', 'avg LG demo', 'nn demo', 'LG demo'], loc='lower right', ncol=2)
        # plt.legend(['avg ICML', 'avg MPF', 'ICML', 'MPF'], loc='lower right', ncol=2)
        # plt.legend(['avg lqr', 'avg demo', 'init lqr', 'init demo'], loc='upper right', ncol=2)
        plt.xlabel("iterations")
        plt.ylabel("success rate")
        plt.title("success rates during iterations with 1 run of 3 policies plus 9 conditions and 4 runs")
        # plt.title("success rates during iterations with with nn and LG demo")
        # plt.title("success rates during iterations with with ICML and MPF objective")
        # plt.title("success rates during iterations with different initial policy variance")
        # plt.title("success rates during iterations with and without demo initialization")
        plt.savefig(exp_dir + 'success_rate_during_iteration_comparison_9cond.png')
        # plt.savefig(exp_dir + 'success_rate_during_iteration_comparison.png')
        # plt.savefig(exp_dir + 'success_rate_during_iteration_var.png')

        plt.close()

    elif learning_from_prior:
        # ioc_conditions = [np.array([random.choice([np.random.uniform(-0.15, -0.09), np.random.uniform(0.09, 0.15)]), \
        #                 random.choice([np.random.uniform(-0.15, -0.09), np.random.uniform(0.09, 0.15)]), 0.0]) for i in xrange(12)]
        # top_bottom = [np.array([np.random.uniform(-0.08, 0.08), \
        #                 random.choice([np.random.uniform(-0.15, -0.09), np.random.uniform(0.09, 0.15)]), 0.0]) for i in xrange(10)]
        # left_right = [np.array([random.choice([np.random.uniform(-0.15, -0.09), np.random.uniform(0.09, 0.15)]), \
        #                 np.random.uniform(-0.08, 0.08), 0.0]) for i in xrange(10)]
        # ioc_conditions.extend(top_bottom)
        # ioc_conditions.extend(left_right)
        import pickle

        demo_failed = pickle.load(open(exp_dir + 'data_files/demos_failed.pkl'))
        ioc_conditions = demo_failed['failed_conditions']
        M = hyperparams.config['common']['conditions']
        ioc_conditions = ioc_conditions[:len(ioc_conditions) / M * M]
        exp_iter = hyperparams.config['algorithm']['iterations']
        data_files_dir = exp_dir + 'data_files/'
        mean_dists = []
        # success_ioc_samples = []
        pos_body_offset_dists = [np.linalg.norm(ioc_conditions[i]) for i in xrange(len(ioc_conditions))]
        
        for i in xrange(len(ioc_conditions) / M):
            hyperparams = imp.load_source('hyperparams', hyperparams_file)
            # hyperparams.config['gui_on'] = False
            # hyperparams.config['algorithm']['ioc_cond'] = ioc_conditions[i]
            gps = GPSMain(hyperparams.config)
            gps.agent._hyperparams['pos_body_offset'] = [ioc_conditions[j] for j in range(i, i + M)]
            # import pdb; pdb.set_trace()
            if hyperparams.config['gui_on']:
                # run_gps = threading.Thread(
                #     target=lambda: gps.run(itr_load=resume_training_itr)
                # )
                # run_gps.daemon = True
                # run_gps.start()
                gps.run(itr_load=resume_training_itr)
                plt.close()
                # plt.ioff()
                # plt.show()
            else:
                gps.run(itr_load=resume_training_itr)
                # continue
            if i == 0:
                demo_conditions = gps.algorithm.demo_conditions
                # failed_conditions = gps.algorithm.failed_conditions
            for j in xrange(M):
                mean_dists.append(gps.algorithm.dists_to_target[exp_iter - 1][j])
            #     if mean_dists[i*M + j] <= 0.1:
            #         success_ioc_samples.append(gps.algorithm.min_sample)
            print "iteration " + repr(i) + ": mean dist is " + repr(mean_dists[i*M]) + ", " + \
                    repr(mean_dists[i*M + 1]) + ", " + repr(mean_dists[i*M + 2]) + ", " + repr(mean_dists[i*M + 3])
        # hyperparams = imp.load_source('hyperparams', hyperparams_file)
        # # hyperparams.config['gui_on'] = False
        # # hyperparams.config['algorithm']['ioc_cond'] = ioc_conditions[i]
        # gps = GPSMain(hyperparams.config)
        # rem = len(ioc_conditions) / M * M
        # gps.agent._hyperparams['pos_body_offset'] = [ioc_conditions[j] for j in range(rem, len(ioc_conditions))]
        # # import pdb; pdb.set_trace()
        # if hyperparams.config['gui_on']:
        #     # run_gps = threading.Thread(
        #     #     target=lambda: gps.run(itr_load=resume_training_itr)
        #     # )
        #     # run_gps.daemon = True
        #     # run_gps.start()
        #     gps.run(itr_load=resume_training_itr)
        #     plt.close()
        #     # plt.ioff()
        #     # plt.show()
        # else:
        #     gps.run(itr_load=resume_training_itr)
        #     # continue
        # for j in xrange(M):
        #     mean_dists.append(gps.algorithm.dists_to_target[exp_iter - 1][j])
        #     if mean_dists[i*M + j] <= 0.1:
        #         success_ioc_samples.append(gps.algorithm.min_sample)
        with open(exp_dir + 'log.txt', 'a') as f:
            f.write('\nThe 32 IOC conditions are: \n' + str(ioc_conditions) + '\n')
        plt.plot(pos_body_offset_dists, mean_dists, 'ro')
        plt.axhline(y=0.1, xmin=0, xmax=1, color='blue')
        plt.title("Learning from prior experience using peg insertion")
        plt.xlabel('pos body offset distances to the origin')
        plt.ylabel('mean distances to the target')
        plt.savefig(data_files_dir + 'learning_from_prior.png')
        plt.close()

        from matplotlib.patches import Rectangle

        ioc_conditions_x = [ioc_conditions[i][0] for i in xrange(len(ioc_conditions))]
        ioc_conditions_y = [ioc_conditions[i][1] for i in xrange(len(ioc_conditions))]
        mean_dists = np.around(mean_dists, decimals=2)
        failed_ioc_x = [ioc_conditions_x[i] for i in xrange(len(ioc_conditions)) if mean_dists[i] > 0.1]
        failed_ioc_y = [ioc_conditions_y[i] for i in xrange(len(ioc_conditions)) if mean_dists[i] > 0.1]
        success_ioc_x = [ioc_conditions_x[i] for i in xrange(len(ioc_conditions)) if mean_dists[i] <= 0.1]
        success_ioc_y = [ioc_conditions_y[i] for i in xrange(len(ioc_conditions)) if mean_dists[i] <= 0.1]
        demo_conditions_x = [demo_conditions[i][0] for i in xrange(len(demo_conditions))]
        demo_conditions_y = [demo_conditions[i][1] for i in xrange(len(demo_conditions))]
        # failed_conditions_x = [failed_conditions[i][0] for i in xrange(len(failed_conditions))]
        # failed_conditions_y = [failed_conditions[i][1] for i in xrange(len(failed_conditions))]
        subplt = plt.subplot()
        subplt.plot(demo_conditions_x, demo_conditions_y, 'go')
        # subplt.plot(failed_conditions_x, failed_conditions_y, 'rx')
        subplt.plot(success_ioc_x, success_ioc_y, 'b^')
        subplt.plot(failed_ioc_x, failed_ioc_y, 'rv')
        # plt.legend(['demo_cond', 'failed_badmm', 'success_ioc', 'failed_ioc'], loc= (1, 1))
        for i, txt in enumerate(mean_dists):
            subplt.annotate(txt, (ioc_conditions_x[i], ioc_conditions_y[i]))
        ax = plt.gca()
        ax.add_patch(Rectangle((-0.08, -0.08), 0.16, 0.16, fill = False, edgecolor = 'blue'))
        box = subplt.get_position()
        subplt.set_position([box.x0, box.y0 + box.height * 0.1, box.width, box.height*0.9])
        # subplt.legend(['demo_cond', 'failed_badmm', 'success_ioc', 'failed_ioc'], loc='upper center', bbox_to_anchor=(0.5, -0.05), \
        #                 shadow=True, ncol=2)
        subplt.legend(['demo_cond', 'success_ioc', 'failed_ioc'], loc='upper center', bbox_to_anchor=(0.5, -0.05), \
                         shadow=True, ncol=3)
        plt.title("Distribution of neural network and IOC's initial conditions")
        # plt.xlabel('width')
        # plt.ylabel('length')
        plt.savefig(data_files_dir + 'distribution_of_conditions.png')
        plt.close()
        # new_demos = SampleList(success_ioc_samples)
        # new_demo_store = {'demoU': new_demos.get_U(), 'demoX': new_demos.get_X(), 'demoO': new_demos.get_obs()}
        # gps.data_logger.pickle(gps._data_files_dir + 'new_demos.pkl', new_demo_store)
        if bootstrap:
            # TODO: use successful samples as demonstrations.
            success_ioc_conditions = [ioc_conditions[i] for i in xrange(len(ioc_conditions)) if mean_dists[i] <= 0.1]
            failed_ioc_conditions = [ioc_conditions[i] for i in xrange(len(ioc_conditions)) if mean_dists[i] > 0.1]
            demo_file = exp_dir + 'data_files/' + 'demos.pkl' # for mdgps experiment
            demos = gps.data_logger.unpickle(demo_file)
            new_sample_list = SampleList(success_ioc_samples)
            demos['demoU'] = np.vstack((demos['demoU'], new_sample_list.get_U()))
            demos['demoX'] = np.vstack((demos['demoX'], new_sample_list.get_X()))
            demos['demoO'] = np.vstack((demos['demoO'], new_sample_list.get_obs()))
            gps.data_logger.pickle(demo_file, demos)
            # harder_ioc_conditions = [np.array([random.choice([np.random.uniform(-0.2, -0.09), np.random.uniform(0.09, 0.2)]), \
            #           random.choice([np.random.uniform(-0.2, -0.09), np.random.uniform(0.09, 0.2)])]) for i in xrange(1)]
            # top_bottom = [np.array([np.random.uniform(-0.08, 0.08), \
            #               random.choice([np.random.uniform(-0.2, -0.09), np.random.uniform(0.09, 0.2)])]) for i in xrange(1)]
            # left_right = [np.array([random.choice([np.random.uniform(-0.2, -0.09), np.random.uniform(0.09, 0.2)]), \
            #               np.random.uniform(-0.08, 0.08)]) for i in xrange(1)]
            # harder_ioc_conditions.extend(top_bottom + left_right)
            mean_dists = []
            # success_ioc_samples = []
            pos_body_offset_dists = [np.linalg.norm(failed_ioc_conditions[i]) for i in xrange(len(failed_ioc_conditions))]
            for i in xrange(len(failed_ioc_conditions)):
                hyperparams = imp.load_source('hyperparams', hyperparams_file)
                # hyperparams.config['gui_on'] = False
                hyperparams.config['algorithm']['ioc_cond'] = failed_ioc_conditions[i]
                gps = GPSMain(hyperparams.config)
                gps.agent._hyperparams['pos_body_offset'] = [failed_ioc_conditions[i]]
                # import pdb; pdb.set_trace()
                if hyperparams.config['gui_on']:
                    # run_gps = threading.Thread(
                    #     target=lambda: gps.run(itr_load=resume_training_itr)
                    # )
                    # run_gps.daemon = True
                    # run_gps.start()
                    gps.run(itr_load=resume_training_itr)
                    plt.close()
                    # plt.ioff()
                    # plt.show()
                else:
                    gps.run(itr_load=resume_training_itr)
                    # continue
                # if i == 0:
                #   demo_conditions = gps.algorithm.demo_conditions
                #   failed_conditions = gps.algorithm.failed_conditions
                mean_dists.append(gps.algorithm.dists_to_target[exp_iter - 1][0]) # Assuming 1 condition
                # if mean_dists[i] <= 0.1:
                #   success_ioc_samples.extend(gps._take_policy_samples(1))
                print "iteration " + repr(i) + ": mean dist is " + repr(mean_dists[i])
            with open(exp_dir + 'log.txt', 'a') as f:
                f.write('\nThe 50 IOC conditions are: \n' + str(ioc_conditions) + '\n')
            plt.plot(pos_body_offset_dists, mean_dists, 'ro')
            plt.title("Learning from prior experience using peg insertion and bootstrap")
            plt.xlabel('pos body offset distances to the origin')
            plt.ylabel('mean distances to the target')
            plt.savefig(data_files_dir + 'learning_from_prior_bootstrap.png')
            plt.close()

            from matplotlib.patches import Rectangle

            failed_ioc_conditions_x = [failed_ioc_conditions[i][0] for i in xrange(len(failed_ioc_conditions))]
            failed_ioc_conditions_y = [failed_ioc_conditions[i][1] for i in xrange(len(failed_ioc_conditions))]
            mean_dists = np.around(mean_dists, decimals=2)
            failed_ioc_x = [failed_ioc_conditions_x[i] for i in xrange(len(failed_ioc_conditions_x)) if mean_dists[i] > 0.1]
            failed_ioc_y = [failed_ioc_conditions_y[i] for i in xrange(len(failed_ioc_conditions_x)) if mean_dists[i] > 0.1]
            success_ioc_x = [failed_ioc_conditions_x[i] for i in xrange(len(failed_ioc_conditions_y)) if mean_dists[i] <= 0.1]
            success_ioc_y = [failed_ioc_conditions_y[i] for i in xrange(len(failed_ioc_conditions_y)) if mean_dists[i] <= 0.1]
            demo_conditions_x = [demo_conditions[i][0] for i in xrange(len(demo_conditions))]
            demo_conditions_y = [demo_conditions[i][1] for i in xrange(len(demo_conditions))]
            failed_conditions_x = [failed_conditions[i][0] for i in xrange(len(failed_conditions))]
            failed_conditions_y = [failed_conditions[i][1] for i in xrange(len(failed_conditions))]
            success_sample_x = [success_ioc_conditions[i][0] for i in xrange(len(success_ioc_conditions))]
            success_sample_y = [success_ioc_conditions[i][1] for i in xrange(len(success_ioc_conditions))]
            # failed_sample_x = [failed_ioc_conditions[i][0] for i in xrange(len(failed_ioc_conditions))]
            # failed_sample_y = [failed_ioc_conditions[i][1] for i in xrange(len(failed_ioc_conditions))]
            subplt = plt.subplot()
            subplt.plot(demo_conditions_x, demo_conditions_y, 'go')
            subplt.plot(failed_conditions_x, failed_conditions_y, 'rx')
            subplt.plot(success_sample_x, success_sample_y, 'g^')
            # subplt.plot(failed_sample_x, failed_sample_y, 'rv')
            subplt.plot(success_ioc_x, success_ioc_y, 'bp')
            subplt.plot(failed_ioc_x, failed_ioc_y, 'k*')
            # plt.legend(['demo_cond', 'failed_badmm', 'success_ioc', 'failed_ioc'], loc= (1, 1))
            for i, txt in enumerate(mean_dists):
                subplt.annotate(txt, (failed_ioc_conditions_x[i], failed_ioc_conditions_y[i]))
            ax = plt.gca()
            ax.add_patch(Rectangle((-0.08, -0.08), 0.16, 0.16, fill = False, edgecolor = 'blue'))
            box = subplt.get_position()
            subplt.set_position([box.x0, box.y0 + box.height * 0.1, box.width, box.height*0.9])
            subplt.legend(['demo_cond', 'failed_badmm', 'success_sample', 'success_boot', 'failed_boot'], \
                            loc='upper center', bbox_to_anchor=(0.5, -0.05), shadow=True, ncol=3)
            plt.title("Distribution of neural network and IOC's initial conditions using bootstrap")
            # plt.xlabel('width')
            # plt.ylabel('length')
            plt.savefig(data_files_dir + 'distribution_of_conditions_bootstrap.png')
    elif multiple_run:
        for itr in range(1, 4):
            random.seed(itr)
            np.random.seed(itr)
            hyperparams = imp.load_source('hyperparams', hyperparams_file)
            hyperparams.config['common']['data_files_dir'] = exp_dir + 'data_files_%d' % itr + '/'
            if not os.path.exists(exp_dir + 'data_files_%d' % itr + '/'):
              os.makedirs(exp_dir + 'data_files_%d' % itr + '/')
            gps = GPSMain(hyperparams.config)
            if hyperparams.config['gui_on']:
                gps.run()
                # gps_global.test_policy(itr=i, N=compare_costs)
                plt.close()
            else:
                gps.run()
                # gps_global.test_policy(itr=i, N=compare_costs)
                plt.close()
    else:
        # hyperparams.config['common']['data_files_dir'] = exp_dir + 'data_files_random_cond_0/'
        # if not os.path.exists(exp_dir + 'data_files_random_cond_0/'):
        #     os.makedirs(exp_dir + 'data_files_random_cond_0/')
        # # hyperparams.config['agent']['randomly_sample_bodypos'] = True
        # hyperparams.config['algorithm']['policy_opt']['weights_file_prefix'] = hyperparams.config['common']['data_files_dir'] + 'policy'
        gps = GPSMain(hyperparams.config)
        if hyperparams.config['gui_on']:
            run_gps = threading.Thread(
                target=lambda: gps.run(itr_load=resume_training_itr)
            )
            run_gps.daemon = True
            run_gps.start()

            plt.ioff()
            plt.show()
        else:
            gps.run(itr_load=resume_training_itr)
        # print gps.measure_distance_and_success()

if __name__ == "__main__":
    main()<|MERGE_RESOLUTION|>--- conflicted
+++ resolved
@@ -383,11 +383,7 @@
             )
         if 'no_sample_logging' in self._hyperparams['common']:
             return
-<<<<<<< HEAD
         if True: #itr == self.algorithm._hyperparams['iterations'] - 1: # Just save the last iteration of the algorithm file
-=======
-        if itr == self._hyperparams['algorithm']['iterations'] - 1: # Just save the last iteration of the algorithm file
->>>>>>> bdc79a9a
             self.algorithm.demo_policy = None
             self.data_logger.pickle(
                 self._data_files_dir + ('algorithm_itr_%02d.pkl' % itr),
