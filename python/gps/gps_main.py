--- conflicted
+++ resolved
@@ -1277,12 +1277,6 @@
                 # gps_global.test_policy(itr=i, N=compare_costs)
                 plt.close()
     else:
-<<<<<<< HEAD
-=======
-        hyperparams.config['common']['data_files_dir'] = exp_dir + 'data_files_maxent_9cond_z_0.05_0/'
-        if not os.path.exists(exp_dir + 'data_files_maxent_9cond_z_0.05_0/'):
-            os.makedirs(exp_dir + 'data_files_maxent_9cond_z_0.05_0/')
->>>>>>> 7a54a765
         # hyperparams.config['agent']['randomly_sample_bodypos'] = True
         hyperparams.config['algorithm']['policy_opt']['weights_file_prefix'] = hyperparams.config['common']['data_files_dir'] + 'policy'
         gps = GPSMain(hyperparams.config)
