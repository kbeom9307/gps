--- conflicted
+++ resolved
@@ -67,17 +67,12 @@
         return losses
 
 
-<<<<<<< HEAD
 def compute_distance(target_end_effector, sample_list):
     target_position = target_end_effector
-=======
-def compute_distance(algorithm, sample_list):
-    target_position = algorithm._hyperparams['target_end_effector']
     if type(target_position) is list:
     	target_position = target_position[0][:3]
     else:
     	target_position - target_position[:3]
->>>>>>> ae7c3c0b
     cur_samples = sample_list.get_samples()
     sample_end_effectors = [cur_samples[i].get(END_EFFECTOR_POINTS) for i in xrange(len(cur_samples))]
     dists = [(np.sqrt(np.sum((sample_end_effectors[i][:, :3] - target_position.reshape(1, -1))**2,
