--- conflicted
+++ resolved
@@ -115,11 +115,7 @@
                     for j in xrange(N):
                         demo = self.agent.sample(
                             controllers_var[i], i,
-<<<<<<< HEAD
                             verbose=(i < self.algorithm._hyperparams['demo_verbose']), noisy=True,
-=======
-                            verbose=0, noisy=True, #(i < self.algorithm._hyperparams['demo_verbose']), noisy=True, # TODO
->>>>>>> 02dd7059
                             save = True
                         )
                         demos.append(demo)
@@ -150,18 +146,7 @@
                                 ) # Add noise seems not working. TODO: figure out why
                             demos.append(demo)
                             demo_idx_conditions.append(i)
-<<<<<<< HEAD
-                    # demo_agent_config = self._hyperparams['real_demo_agent']
-                    # demo_agent = demo_agent_config['type'](demo_agent_config)
-                    # for m in xrange(demo_agent_config['conditions']):
-                    #     demo = demo_agent.sample(
-                    #         pol, m, 
-                    #         verbose=(m < self._hyperparams['verbose_trials']), noisy=False)
-                    #     demos.append(demo)
-                    #     demo_idx_conditions.append(m)
-                    # agent_config['pos_body_offset'].extend(demo_agent_config['pos_body_offset'])
-=======
->>>>>>> 02dd7059
+                            
             # Filter failed demos
             if agent_config.get('filter_demos', False): # USED FOR PR2
                 target_position = agent_config['target_end_effector'][:3]
