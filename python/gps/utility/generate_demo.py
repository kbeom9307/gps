""" This file generates for a point mass for 4 starting positions and a single goal position. """

import matplotlib as mpl
from mpl_toolkits.mplot3d import Axes3D

mpl.use('Qt4Agg')

import sys
import os
import os.path
import logging
import copy
import argparse
import time
import threading
import numpy as np
import scipy as sp
import scipy.io
import numpy.matlib
import random
from random import shuffle

# Add gps/python to path so that imports work.
sys.path.append('/'.join(str.split(__file__, '/')[:-2]))
from gps.agent.mjc.agent_mjc import AgentMuJoCo
from gps.utility.data_logger import DataLogger
from gps.utility.demo_utils import compute_distance
from gps.sample.sample_list import SampleList
from gps.algorithm.algorithm_utils import gauss_fit_joint_prior
from gps.proto.gps_pb2 import JOINT_ANGLES, JOINT_VELOCITIES, \
                END_EFFECTOR_POINTS, END_EFFECTOR_POINT_VELOCITIES, \
                END_EFFECTOR_POINT_JACOBIANS, ACTION, RGB_IMAGE, RGB_IMAGE_SIZE, \
                CONTEXT_IMAGE, CONTEXT_IMAGE_SIZE
from gps.algorithm.policy.lin_gauss_policy import LinearGaussianPolicy  # Maybe useful if we unpickle the file as controllers

LOGGER = logging.getLogger(__name__)

class GenDemo(object):
        """ Generator of demos. """
        def __init__(self, config):
            self._hyperparams = config
            self._conditions = config['common']['conditions']

            # if 'train_conditions' in config['common']:
            #       self._train_idx = config['common']['train_conditions']
            #       self._test_idx = config['common']['test_conditions']
            # else:
            #       self._train_idx = range(self._conditions)
            #       config['common']['train_conditions'] = config['common']['conditions']
            #       self._hyperparams=config
            #       self._test_idx = self._train_idx
            self._exp_dir = config['common']['demo_exp_dir']
            self._data_files_dir = config['common']['data_files_dir']
            self._algorithm_files_dir = config['common']['demo_controller_file']
            self.data_logger = DataLogger()

        def generate(self, demo_file):
            """
             Generate demos and save them in a file for experiment.
             Returns: None.
            """
            # Load the algorithm
            import pickle

            algorithm_file = self._algorithm_files_dir # This should give us the optimal controller. Maybe set to 'controller_itr_%02d.pkl' % itr_load will be better?
            # algorithm_file = self._exp_dir
            # algorithm_files = self._algorithm_files_dir
            # self.algorithms = [] # A list of neural nets.
            # for i in range(4):
            #       algorithm = pickle.load(open(algorithm_files[i]))
            #       self.algorithms.append(algorithm)
            self.algorithm = pickle.load(open(algorithm_file)) # Just one demo algorithm for now.
            if self.algorithm is None:
                print("Error: cannot find '%s.'" % algorithm_file)
                os._exit(1) # called instead of sys.exit(), since t
                # if algorithm is None:
                #       print("Error: cannot find '%s.'" % algorithm_file)
                #       os._exit(1) # called instead of sys.exit(), since t

            # Keep the initial states of the agent the sames as the demonstrations.
            if 'learning_from_prior' in self._hyperparams['algorithm']:
                self._learning = self._hyperparams['algorithm']['learning_from_prior'] # if the experiment is learning from prior experience
            else:
                self._learning = False
            agent_config = self._hyperparams['demo_agent']
            if agent_config['type']==AgentMuJoCo and (agent_config['filename'] == './mjc_models/pr2_arm3d.xml' or \
                        agent_config['filename'] == './mjc_models/reacher_img.xml') and not self._learning:
                agent_config['x0'] = self.algorithm._hyperparams['agent_x0']
                agent_config['pos_body_idx'] = self.algorithm._hyperparams['agent_pos_body_idx']
                agent_config['pos_body_offset'] = self.algorithm._hyperparams['agent_pos_body_offset']
            self.agent = agent_config['type'](agent_config)

            # Roll out the demonstrations from controllers
            var_mult = self._hyperparams['algorithm']['demo_var_mult']
            T = self.algorithm.T
            # T = self.algorithms[0].T
            demos = []
            demo_idx_conditions = []  # Stores conditions for each demo

            M = agent_config['conditions']
            N = self._hyperparams['algorithm']['num_demos']
            sampled_demo_conds = [random.randint(0, M-1) for i in xrange(M)]
            sampled_demos = []
            if not self._learning:
                controllers = {}

                # Store each controller under M conditions into controllers.
                for i in xrange(M):
                    controllers[i] = self.algorithm.cur[i].traj_distr
                controllers_var = copy.copy(controllers)
                for i in xrange(M):
                    # Increase controller variance.
                    controllers_var[i].chol_pol_covar *= var_mult
                    # Gather demos.
                    for j in xrange(N):
                        demo = self.agent.sample(
                            controllers_var[i], i,
                            verbose=(i < self.algorithm._hyperparams['demo_verbose']), noisy=False,
                            save = True
                        )
                        demos.append(demo)
                        demo_idx_conditions.append(i)
            else:
                # demos = {i : [] for i in xrange(4)} # Take demos for 4 nn policies
                # Extract the neural network policy.
<<<<<<< HEAD
                if not hasattr(self.algorithm, 'num_policies'):
                    self.algorithm.num_policies = 1
                for j in xrange(self.algorithm.num_policies):
                    pol = self.algorithm.policy_opt.policy
=======
                self.algorithm.num_policies = self.algorithm._hyperparams['num_policies']
                for j in xrange(self.algorithm.num_policies):
                # for j in xrange(1):
                    if self.algorithm._hyperparams['multiple_policy']:
                        pol = self.algorithm.policy_opts[j].policy
                    else:
                        pol = self.algorithm.policy_opt.policy
>>>>>>> dbe597f4
                    pol.chol_pol_covar *= var_mult

                    for i in range(M / self.algorithm.num_policies * j, M / self.algorithm.num_policies * (j + 1)):
                        # Gather demos.
                        samples = []
                        dists = []
                        # for _ in xrange(5):
                        #       sample = self.agent.sample(
                        #               pol, i,
                        #               verbose=(i < self._hyperparams['verbose_trials'])
                        #               )
                        #       # if i in sampled_demo_conds:
                        #       #       sampled_demos.append(demo)
                        #       samples.append(sample)
                        #       sample_end_effector = sample.get(END_EFFECTOR_POINTS)
                        #       target_position = agent_config['target_end_effector'][:3]
                        #       dists.append(np.sqrt(np.sum((sample_end_effector[:, :3] - target_position.reshape(1, -1))**2, axis = 1))[-1])
                        # if sum(dists) / len(dists) <= 0.3:
                        #       controller = self.linearize_policy(SampleList(samples), j)
                        for k in xrange(N):
                            demo = self.agent.sample(
                                pol, i, # Should be changed back to controller if using linearization
                                verbose=(i < self._hyperparams['verbose_trials']), noisy=True
                                ) # Add noise seems not working. TODO: figure out why
                            # demos.append(demo)
                            demos.append(demo)
                            demo_idx_conditions.append(i)
                    demo_agent_config = self._hyperparams['real_demo_agent']
                    demo_agent = demo_agent_config['type'](demo_agent_config)
                    for m in xrange(demo_agent_config['conditions']):
                        demo = demo_agent.sample(
                            pol, m, 
                            verbose=(m < self._hyperparams['verbose_trials']), noisy=False)
                        demos.append(demo)
                        demo_idx_conditions.append(m)
                    agent_config['pos_body_offset'].extend(demo_agent_config['pos_body_offset'])
            # Filter failed demos
            if agent_config.get('filter_demos', False):
                target_position = agent_config['target_end_effector'][:3]
                dist_threshold = agent_config.get('success_upper_bound', 0.01)
                dists = compute_distance(target_position, SampleList(demos))
                failed_idx = []
                for i, distance in enumerate(dists):
                    distance = distance[-1]
                    if(distance > dist_threshold):
                        failed_idx.append(i)
                LOGGER.debug("Removing %d failed demos: %s", len(failed_idx), str(failed_idx))
                demos_filtered = [demo for (i, demo) in enumerate(demos) if i not in failed_idx]
                demo_idx_conditions = [cond for (i, cond) in enumerate(demo_idx_conditions) if i not in failed_idx]
                demos = demos_filtered
                shuffle(demos)
                demo_list = SampleList(demos)
                demo_store = {'demoX': demo_list.get_X(), 
                              'demoU': demo_list.get_U(), 
                              'demoO': demo_list.get_obs(),
                              'demoConditions': demo_idx_conditions}
            # Filter out worst (M - good_conds) demos.
            elif agent_config['type']==AgentMuJoCo and agent_config['filename'] == './mjc_models/pr2_arm3d.xml':
                target_position = agent_config['target_end_effector'][:3]
                # dists_to_target = np.zeros(M*N)
                dists_to_target = np.zeros(len(demos)*N)
                # dists_to_target = [np.zeros(M*N) for i in xrange(4)]
                good_indices = []
                failed_indices = []
                # M = len(demos)/N
                # for i in xrange(M):
                for i in xrange(len(demos)):
                    if type(agent_config['target_end_effector']) is list: 
                        target_position = agent_config['target_end_effector'][i][:3]
                    else:
                        target_position = agent_config['target_end_effector'][:3]
                    for j in xrange(N):
                        demo_end_effector = demos[i*N + j].get(END_EFFECTOR_POINTS)
                        # demo_end_effector = demos[k][i*N + j].get(END_EFFECTOR_POINTS)
                        # NOTE - there was a bug here!!!
                        # dists_to_target[i*N+j] = np.amin(np.sqrt(np.sum((demo_end_effector[:, :3] - target_position.reshape(1, -1))**2, axis = 1)), axis = 0)
                        # Just choose the last time step since it may become unstable after achieving the minimum point.
                        dists_to_target[i*N + j] = np.sqrt(np.sum((demo_end_effector[:, :3] - target_position.reshape(1, -1))**2, axis = 1))[-1]
                        # dists_to_target[k][i*N + j] = np.sqrt(np.sum((demo_end_effector[:, :3] - target_position.reshape(1, -1))**2, axis = 1))[-1]
                        if dists_to_target[i*N + j] > agent_config['success_upper_bound']:
                            failed_indices.append(i)
                # good_indices = [i for i in xrange(M) if i not in failed_indices]
                good_indices = [i for i in xrange(len(demos)) if i not in failed_indices]
                import pdb; pdb.set_trace()
                self._hyperparams['algorithm']['demo_cond'] = len(good_indices)
                filtered_demos = []
                demo_conditions = []
                failed_conditions = []
                exp_dir = self._data_files_dir.replace("data_files", "")
                with open(exp_dir + 'log.txt', 'a') as f:
                    f.write('\nThe demo conditions are: \n')
                for i in good_indices:
                    for j in xrange(N):
                        filtered_demos.append(demos[i*N + j])
                    demo_conditions.append(agent_config['pos_body_offset'][i])
                    with open(exp_dir + 'log.txt', 'a') as f:
                        f.write('\n' + str(agent_config['pos_body_offset'][i]) + '\n')
                with open(exp_dir + 'log.txt', 'a') as f:
                    f.write('\nThe failed badmm conditions are: \n')
                # for i in xrange(M):
                for i in xrange(len(demos)):
                    if i not in good_indices:
                        failed_conditions.append(agent_config['pos_body_offset'][i])
                        with open(exp_dir + 'log.txt', 'a') as f:
                            f.write('\n' + str(agent_config['pos_body_offset'][i]) + '\n')
                shuffle(filtered_demos)
                demo_list =  SampleList(filtered_demos)
                demo_store = {'demoX': demo_list.get_X(), 'demoU': demo_list.get_U(), 'demoO': demo_list.get_obs(), \
                                    'demo_conditions': demo_conditions, 'failed_conditions': failed_conditions}
                import matplotlib.pyplot as plt
                from matplotlib.patches import Rectangle

                plt.close()
                fig = plt.figure()
                ax = Axes3D(fig)
                demo_conditions_x = [demo_conditions[i][0] for i in xrange(len(demo_conditions))]
                demo_conditions_y = [demo_conditions[i][1] for i in xrange(len(demo_conditions))]
                demo_conditions_z = [demo_conditions[i][2] for i in xrange(len(demo_conditions))]
                failed_conditions_x = [failed_conditions[i][0] for i in xrange(len(failed_conditions))]
                failed_conditions_y = [failed_conditions[i][1] for i in xrange(len(failed_conditions))]
                failed_conditions_z = [failed_conditions[i][2] for i in xrange(len(failed_conditions))]
                # subplt = plt.subplot()
                ax.scatter(demo_conditions_x, demo_conditions_y, demo_conditions_z, c='g', marker='o')
                ax.scatter(failed_conditions_x, failed_conditions_y, failed_conditions_z, c='r', marker='x')
                ax.scatter([-0.05, -0.05, .05, .05], [-0.05, 0.05, -.05, .05], [-0.05, 0.05, .05, .05], c='b', marker='*')
                # subplt.plot(demo_conditions_x, demo_conditions_y, 'go')
                # subplt.plot(failed_conditions_x, failed_conditions_y, 'rx')
                # ax = plt.gca()
                # ax.add_patch(Rectangle((-0.1, -0.1), 0.2, 0.2, fill = False, edgecolor = 'blue'))
                # box = subplt.get_position()
                # subplt.set_position([box.x0, box.y0 + box.height * 0.1, box.width, box.height*0.9])
                # subplt.legend(['demo_cond', 'failed_badmm'], loc='upper center', bbox_to_anchor=(0.5, -0.05), \
                #                     shadow=True, ncol=2)
                box = ax.get_position()
                ax.set_position([box.x0, box.y0 + box.height * 0.1, box.width, box.height*0.9])
                ax.legend(['demo_cond', 'failed_badmm'], loc='upper center', bbox_to_anchor=(0.5, -0.05), \
                                    shadow=True, ncol=2)
                plt.title("Distribution of demo conditions")
                # plt.xlabel('width')
                # plt.ylabel('length')
                plt.savefig(self._data_files_dir + 'distribution_of_demo_conditions_MaxEnt_z_0.05.png')
                plt.close()
            else:
                shuffle(demos)
                demo_list = SampleList(demos)
                demo_store = {'demoX': demo_list.get_X(), 'demoU': demo_list.get_U(), 'demoO': demo_list.get_obs()}
            # Save the demos.
            self.data_logger.pickle(
                demo_file,
                copy.copy(demo_store)
            )

        def linearize_policy(self, samples, cond):
            policy_prior = self.algorithms[cond]._hyperparams['policy_prior']
            init_policy_prior = policy_prior['type'](policy_prior)
            init_policy_prior._hyperparams['keep_samples'] = False
            dX, dU, T = self.algorithms[cond].dX, self.algorithms[cond].dU, self.algorithms[cond].T
            N = len(samples)
            X = samples.get_X()
            pol_mu, pol_sig = self.algorithms[cond].policy_opt.prob(samples.get_obs().copy())[:2]
            # Update the policy prior with collected samples
            init_policy_prior.update(SampleList([]), self.algorithms[cond].policy_opt, samples)
            # Collapse policy covariances. This is not really correct, but
            # it works fine so long as the policy covariance doesn't depend
            # on state.
            pol_sig = np.mean(pol_sig, axis=0)
            pol_info_pol_K = np.zeros((T, dU, dX))
            pol_info_pol_k = np.zeros((T, dU))
            pol_info_pol_S = np.zeros((T, dU, dU))
            pol_info_chol_pol_S = np.zeros((T, dU, dU))
            pol_info_inv_pol_S = np.empty_like(pol_info_chol_pol_S)
            # Estimate the policy linearization at each time step.
            for t in range(T):
                # Assemble diagonal weights matrix and data.
                dwts = (1.0 / N) * np.ones(N)
                Ts = X[:, t, :]
                Ps = pol_mu[:, t, :]
                Ys = np.concatenate((Ts, Ps), axis=1)
                # Obtain Normal-inverse-Wishart prior.
                mu0, Phi, mm, n0 = init_policy_prior.eval(Ts, Ps)
                sig_reg = np.zeros((dX+dU, dX+dU))
                # On the first time step, always slightly regularize covariance.
                if t == 0:
                    sig_reg[:dX, :dX] = 1e-8 * np.eye(dX)
                # Perform computation.
                pol_K, pol_k, pol_S = gauss_fit_joint_prior(Ys, mu0, Phi, mm, n0,
                                                                                                        dwts, dX, dU, sig_reg)
                pol_S += pol_sig[t, :, :]
                pol_info_pol_K[t, :, :], pol_info_pol_k[t, :] = pol_K, pol_k
                pol_info_pol_S[t, :, :], pol_info_chol_pol_S[t, :, :] = \
                        pol_S, sp.linalg.cholesky(pol_S)
                pol_info_inv_pol_S[t, :, :] = sp.linalg.solve(
                                                    pol_info_chol_pol_S[t, :, :],
                                                    np.linalg.solve(pol_info_chol_pol_S[t, :, :].T, np.eye(dU))
                                                    )
            return LinearGaussianPolicy(pol_info_pol_K, pol_info_pol_k, pol_info_pol_S, pol_info_chol_pol_S, \
                                                                            pol_info_inv_pol_S)
<|MERGE_RESOLUTION|>--- conflicted
+++ resolved
@@ -123,20 +123,13 @@
             else:
                 # demos = {i : [] for i in xrange(4)} # Take demos for 4 nn policies
                 # Extract the neural network policy.
-<<<<<<< HEAD
-                if not hasattr(self.algorithm, 'num_policies'):
-                    self.algorithm.num_policies = 1
-                for j in xrange(self.algorithm.num_policies):
-                    pol = self.algorithm.policy_opt.policy
-=======
-                self.algorithm.num_policies = self.algorithm._hyperparams['num_policies']
+                self.algorithm.num_policies = self.algorithm._hyperparams.get('num_policies', 1)
                 for j in xrange(self.algorithm.num_policies):
                 # for j in xrange(1):
                     if self.algorithm._hyperparams['multiple_policy']:
                         pol = self.algorithm.policy_opts[j].policy
                     else:
                         pol = self.algorithm.policy_opt.policy
->>>>>>> dbe597f4
                     pol.chol_pol_covar *= var_mult
 
                     for i in range(M / self.algorithm.num_policies * j, M / self.algorithm.num_policies * (j + 1)):
@@ -164,15 +157,7 @@
                             # demos.append(demo)
                             demos.append(demo)
                             demo_idx_conditions.append(i)
-                    demo_agent_config = self._hyperparams['real_demo_agent']
-                    demo_agent = demo_agent_config['type'](demo_agent_config)
-                    for m in xrange(demo_agent_config['conditions']):
-                        demo = demo_agent.sample(
-                            pol, m, 
-                            verbose=(m < self._hyperparams['verbose_trials']), noisy=False)
-                        demos.append(demo)
-                        demo_idx_conditions.append(m)
-                    agent_config['pos_body_offset'].extend(demo_agent_config['pos_body_offset'])
+
             # Filter failed demos
             if agent_config.get('filter_demos', False):
                 target_position = agent_config['target_end_effector'][:3]
