""" This file generates for a point mass for 4 starting positions and a single goal position. """

import matplotlib as mpl
from mpl_toolkits.mplot3d import Axes3D

mpl.use('Qt4Agg')

import sys
import os
import os.path
import logging
import copy
import argparse
import time
import threading
import numpy as np
import scipy as sp
import scipy.io
import numpy.matlib
import random
from random import shuffle

# Add gps/python to path so that imports work.
sys.path.append('/'.join(str.split(__file__, '/')[:-2]))
from gps.agent.mjc.agent_mjc import AgentMuJoCo
from gps.utility.data_logger import DataLogger
from gps.utility.demo_utils import compute_distance
from gps.sample.sample_list import SampleList
from gps.algorithm.algorithm_utils import gauss_fit_joint_prior
from gps.proto.gps_pb2 import JOINT_ANGLES, JOINT_VELOCITIES, \
                END_EFFECTOR_POINTS, END_EFFECTOR_POINT_VELOCITIES, \
                END_EFFECTOR_POINT_JACOBIANS, ACTION, RGB_IMAGE, RGB_IMAGE_SIZE, \
                CONTEXT_IMAGE, CONTEXT_IMAGE_SIZE
from gps.algorithm.policy.lin_gauss_policy import LinearGaussianPolicy  # Maybe useful if we unpickle the file as controllers

LOGGER = logging.getLogger(__name__)

class GenDemo(object):
        """ Generator of demos. """
        def __init__(self, config):
            self._hyperparams = config
            self._conditions = config['common']['conditions']

            # if 'train_conditions' in config['common']:
            #       self._train_idx = config['common']['train_conditions']
            #       self._test_idx = config['common']['test_conditions']
            # else:
            #       self._train_idx = range(self._conditions)
            #       config['common']['train_conditions'] = config['common']['conditions']
            #       self._hyperparams=config
            #       self._test_idx = self._train_idx
            self._exp_dir = config['common']['demo_exp_dir']
            self._data_files_dir = config['common']['data_files_dir']
            self._algorithm_files_dir = config['common']['demo_controller_file']
            self.data_logger = DataLogger()

        def generate(self, demo_file):
            """
             Generate demos and save them in a file for experiment.
             Returns: None.
            """
            # Load the algorithm
            import pickle

            # algorithm_file = self._algorithm_files_dir # This should give us the optimal controller. Maybe set to 'controller_itr_%02d.pkl' % itr_load will be better?
            # self.algorithm = pickle.load(open(algorithm_file)) # Just one demo algorithm for now.
            # if self.algorithm is None:
            #     print("Error: cannot find '%s.'" % algorithm_file)
            #     os._exit(1) # called instead of sys.exit(), since t
            algorithm_files = self._algorithm_files_dir
            self.algorithms = [] # A list of neural nets.
            for i in range(3):
                algorithm = pickle.load(open(algorithm_files[i]))
                self.algorithms.append(algorithm)
                if algorithm is None:
                      print("Error: cannot find '%s.'" % algorithm_file)
                      os._exit(1) # called instead of sys.exit(), since t

            # Keep the initial states of the agent the sames as the demonstrations.
            if 'learning_from_prior' in self._hyperparams['algorithm']:
                self._learning = self._hyperparams['algorithm']['learning_from_prior'] # if the experiment is learning from prior experience
            else:
                self._learning = False
            agent_config = self._hyperparams['demo_agent']
            if agent_config['type']==AgentMuJoCo and (agent_config['filename'] == './mjc_models/pr2_arm3d.xml' or \
                        agent_config['filename'] == './mjc_models/reacher_img.xml') and not self._learning:
                agent_config['x0'] = self.algorithm._hyperparams['agent_x0']
                agent_config['pos_body_idx'] = self.algorithm._hyperparams['agent_pos_body_idx']
                agent_config['pos_body_offset'] = self.algorithm._hyperparams['agent_pos_body_offset']
            self.agent = agent_config['type'](agent_config)

            # Roll out the demonstrations from controllers
            var_mult = self._hyperparams['algorithm']['demo_var_mult']
            # T = self.algorithm.T
            T = self.algorithms[0].T
            demos = []
            demo_idx_conditions = []  # Stores conditions for each demo

            M = agent_config['conditions']
            N = self._hyperparams['algorithm']['num_demos']
            sampled_demo_conds = [random.randint(0, M-1) for i in xrange(M)]
            sampled_demos = []
            if not self._learning:
                controllers = {}

                # Store each controller under M conditions into controllers.
                for i in xrange(M):
                    controllers[i] = self.algorithm.cur[i].traj_distr
                controllers_var = copy.copy(controllers)
                for i in xrange(M):
                    # Increase controller variance.
                    controllers_var[i].chol_pol_covar *= var_mult
                    # Gather demos.
                    for j in xrange(N):
                        demo = self.agent.sample(
                            controllers_var[i], i,
                            verbose=(i < self.algorithm._hyperparams['demo_verbose']), noisy=False,
                            save = True
                        )
                        demos.append(demo)
                        demo_idx_conditions.append(i)
            else:
                # demos = {i : [] for i in xrange(4)} # Take demos for 4 nn policies
                # Extract the neural network policy.
<<<<<<< HEAD
                # self.algorithm.num_policies = self.algorithm._hyperparams['num_policies']
                # for j in xrange(self.algorithms[0].num_policies):
=======
                self.algorithm.num_policies = self.algorithm._hyperparams.get('num_policies', 1)
                for j in xrange(self.algorithm.num_policies):
>>>>>>> 7a54a765
                # for j in xrange(1):
                    # if self.algorithm._hyperparams['multiple_policy']:
                    #     pol = self.algorithm.policy_opts[j].policy
                    # else:
                    #     pol = self.algorithm.policy_opt.policy
                    # pol.chol_pol_covar *= var_mult

                    # for i in range(M / self.algorithm.num_policies * j, M / self.algorithm.num_policies * (j + 1)):
                for i in xrange(M):
                    # Gather demos.
                    for alg in self.algorithms:
                        pol = alg.policy_opt.policy
                        for j in xrange(N):
                            demo = self.agent.sample(
                                pol, i, # Should be changed back to controller if using linearization
                                verbose=(i < self._hyperparams['verbose_trials']), noisy=False
                                ) # Add noise seems not working. TODO: figure out why
                            # demos.append(demo)
                            demos.append(demo)
                            demo_idx_conditions.append(i)
                    # demo_agent_config = self._hyperparams['real_demo_agent']
                    # demo_agent = demo_agent_config['type'](demo_agent_config)
                    # for m in xrange(demo_agent_config['conditions']):
                    #     demo = demo_agent.sample(
                    #         pol, m, 
                    #         verbose=(m < self._hyperparams['verbose_trials']), noisy=False)
                    #     demos.append(demo)
                    #     demo_idx_conditions.append(m)
                    # agent_config['pos_body_offset'].extend(demo_agent_config['pos_body_offset'])
            # Filter failed demos
            if agent_config.get('filter_demos', False):
                target_position = agent_config['target_end_effector'][:3]
                dist_threshold = agent_config.get('success_upper_bound', 0.01)
                dists = compute_distance(target_position, SampleList(demos))
                failed_idx = []
                for i, distance in enumerate(dists):
                    distance = distance[-1]
                    if(distance > dist_threshold):
                        failed_idx.append(i)
                LOGGER.debug("Removing %d failed demos: %s", len(failed_idx), str(failed_idx))
                demos_filtered = [demo for (i, demo) in enumerate(demos) if i not in failed_idx]
                demo_idx_conditions = [cond for (i, cond) in enumerate(demo_idx_conditions) if i not in failed_idx]
                demos = demos_filtered
                shuffle(demos)
                demo_list = SampleList(demos)
                demo_store = {'demoX': demo_list.get_X(), 
                              'demoU': demo_list.get_U(), 
                              'demoO': demo_list.get_obs(),
                              'demoConditions': demo_idx_conditions}
            # Filter out worst (M - good_conds) demos.
            elif agent_config['type']==AgentMuJoCo and agent_config['filename'] == './mjc_models/pr2_arm3d.xml':
                target_position = agent_config['target_end_effector'][:3]
                # dists_to_target = np.zeros(M*N)
                dists_to_target = np.zeros(len(demos)*N)
                # dists_to_target = [np.zeros(M*N) for i in xrange(4)]
                good_indices = []
                failed_indices = []
                # M = len(demos)/N
                N = 3 * N
                for i in xrange(M):
                # for i in xrange(len(demos)):
                    if type(agent_config['target_end_effector']) is list: 
                        target_position = agent_config['target_end_effector'][i][:3]
                    else:
                        target_position = agent_config['target_end_effector'][:3]
                    for j in xrange(N):
                        demo_end_effector = demos[i*N + j].get(END_EFFECTOR_POINTS)
                        # demo_end_effector = demos[k][i*N + j].get(END_EFFECTOR_POINTS)
                        # NOTE - there was a bug here!!!
                        # dists_to_target[i*N+j] = np.amin(np.sqrt(np.sum((demo_end_effector[:, :3] - target_position.reshape(1, -1))**2, axis = 1)), axis = 0)
                        # Just choose the last time step since it may become unstable after achieving the minimum point.
                        dists_to_target[i*N + j] = np.sqrt(np.sum((demo_end_effector[:, :3] - target_position.reshape(1, -1))**2, axis = 1))[-1]
                        # dists_to_target[k][i*N + j] = np.sqrt(np.sum((demo_end_effector[:, :3] - target_position.reshape(1, -1))**2, axis = 1))[-1]
                        # if dists_to_target[i*N + j] > agent_config['success_upper_bound']:
                        #     failed_indices.append(i)
                        if dists_to_target[i*N + j] <= agent_config['success_upper_bound']:
                            good_indices.append(i)
                # good_indices = [i for i in xrange(M) if i not in failed_indices]
                # good_indices = [i for i in xrange(len(demos)) if i not in failed_indices]
                import pdb; pdb.set_trace()
                self._hyperparams['algorithm']['demo_cond'] = len(good_indices)
                filtered_demos = []
                demo_conditions = []
                failed_conditions = []
                exp_dir = self._data_files_dir.replace("data_files", "")
                with open(exp_dir + 'log.txt', 'a') as f:
                    f.write('\nThe demo conditions are: \n')
                for i in good_indices:
                    for j in xrange(N):
                        filtered_demos.append(demos[i*N + j])
                    demo_conditions.append(agent_config['pos_body_offset'][i])
                    with open(exp_dir + 'log.txt', 'a') as f:
                        f.write('\n' + str(agent_config['pos_body_offset'][i]) + '\n')
                with open(exp_dir + 'log.txt', 'a') as f:
                    f.write('\nThe failed badmm conditions are: \n')
                for i in xrange(M):
                # for i in xrange(len(demos)):
                    if i not in good_indices:
                        failed_conditions.append(agent_config['pos_body_offset'][i])
                        with open(exp_dir + 'log.txt', 'a') as f:
                            f.write('\n' + str(agent_config['pos_body_offset'][i]) + '\n')
                shuffle(filtered_demos)
                demo_list =  SampleList(filtered_demos)
                demo_store = {'demoX': demo_list.get_X(), 'demoU': demo_list.get_U(), 'demoO': demo_list.get_obs(), \
                                    'demo_conditions': demo_conditions, 'failed_conditions': failed_conditions}
                import matplotlib.pyplot as plt
                from matplotlib.patches import Rectangle

                plt.close()
                fig = plt.figure()
                ax = Axes3D(fig)
                demo_conditions_x = [demo_conditions[i][0] for i in xrange(len(demo_conditions))]
                demo_conditions_y = [demo_conditions[i][1] for i in xrange(len(demo_conditions))]
                demo_conditions_z = [demo_conditions[i][2] for i in xrange(len(demo_conditions))]
                failed_conditions_x = [failed_conditions[i][0] for i in xrange(len(failed_conditions))]
                failed_conditions_y = [failed_conditions[i][1] for i in xrange(len(failed_conditions))]
                failed_conditions_z = [failed_conditions[i][2] for i in xrange(len(failed_conditions))]
                # subplt = plt.subplot()
                ax.scatter(demo_conditions_x, demo_conditions_y, demo_conditions_z, c='g', marker='o')
                ax.scatter(failed_conditions_x, failed_conditions_y, failed_conditions_z, c='r', marker='x')
                ax.scatter([-0.05, -0.05, .05, .05], [-0.05, 0.05, -.05, .05], [-0.05, 0.05, .05, .05], c='b', marker='*')
                # subplt.plot(demo_conditions_x, demo_conditions_y, 'go')
                # subplt.plot(failed_conditions_x, failed_conditions_y, 'rx')
                # ax = plt.gca()
                # ax.add_patch(Rectangle((-0.1, -0.1), 0.2, 0.2, fill = False, edgecolor = 'blue'))
                # box = subplt.get_position()
                # subplt.set_position([box.x0, box.y0 + box.height * 0.1, box.width, box.height*0.9])
                # subplt.legend(['demo_cond', 'failed_badmm'], loc='upper center', bbox_to_anchor=(0.5, -0.05), \
                #                     shadow=True, ncol=2)
                box = ax.get_position()
                ax.set_position([box.x0, box.y0 + box.height * 0.1, box.width, box.height*0.9])
                ax.legend(['demo_cond', 'failed_demo'], loc='upper center', bbox_to_anchor=(0.5, -0.05), \
                                    shadow=True, ncol=2)
                plt.title("Distribution of demo conditions")
                # plt.xlabel('width')
                # plt.ylabel('length')
                plt.savefig(self._data_files_dir + 'distribution_of_demo_conditions_MaxEnt_z_0.05.png')
                plt.close()
            else:
                shuffle(demos)
                demo_list = SampleList(demos)
                demo_store = {'demoX': demo_list.get_X(), 'demoU': demo_list.get_U(), 'demoO': demo_list.get_obs()}
            # Save the demos.
            self.data_logger.pickle(
                demo_file,
                copy.copy(demo_store)
            )

        def linearize_policy(self, samples, cond):
            policy_prior = self.algorithms[cond]._hyperparams['policy_prior']
            init_policy_prior = policy_prior['type'](policy_prior)
            init_policy_prior._hyperparams['keep_samples'] = False
            dX, dU, T = self.algorithms[cond].dX, self.algorithms[cond].dU, self.algorithms[cond].T
            N = len(samples)
            X = samples.get_X()
            pol_mu, pol_sig = self.algorithms[cond].policy_opt.prob(samples.get_obs().copy())[:2]
            # Update the policy prior with collected samples
            init_policy_prior.update(SampleList([]), self.algorithms[cond].policy_opt, samples)
            # Collapse policy covariances. This is not really correct, but
            # it works fine so long as the policy covariance doesn't depend
            # on state.
            pol_sig = np.mean(pol_sig, axis=0)
            pol_info_pol_K = np.zeros((T, dU, dX))
            pol_info_pol_k = np.zeros((T, dU))
            pol_info_pol_S = np.zeros((T, dU, dU))
            pol_info_chol_pol_S = np.zeros((T, dU, dU))
            pol_info_inv_pol_S = np.empty_like(pol_info_chol_pol_S)
            # Estimate the policy linearization at each time step.
            for t in range(T):
                # Assemble diagonal weights matrix and data.
                dwts = (1.0 / N) * np.ones(N)
                Ts = X[:, t, :]
                Ps = pol_mu[:, t, :]
                Ys = np.concatenate((Ts, Ps), axis=1)
                # Obtain Normal-inverse-Wishart prior.
                mu0, Phi, mm, n0 = init_policy_prior.eval(Ts, Ps)
                sig_reg = np.zeros((dX+dU, dX+dU))
                # On the first time step, always slightly regularize covariance.
                if t == 0:
                    sig_reg[:dX, :dX] = 1e-8 * np.eye(dX)
                # Perform computation.
                pol_K, pol_k, pol_S = gauss_fit_joint_prior(Ys, mu0, Phi, mm, n0,
                                                                                                        dwts, dX, dU, sig_reg)
                pol_S += pol_sig[t, :, :]
                pol_info_pol_K[t, :, :], pol_info_pol_k[t, :] = pol_K, pol_k
                pol_info_pol_S[t, :, :], pol_info_chol_pol_S[t, :, :] = \
                        pol_S, sp.linalg.cholesky(pol_S)
                pol_info_inv_pol_S[t, :, :] = sp.linalg.solve(
                                                    pol_info_chol_pol_S[t, :, :],
                                                    np.linalg.solve(pol_info_chol_pol_S[t, :, :].T, np.eye(dU))
                                                    )
            return LinearGaussianPolicy(pol_info_pol_K, pol_info_pol_k, pol_info_pol_S, pol_info_chol_pol_S, \
                                                                            pol_info_inv_pol_S)
<|MERGE_RESOLUTION|>--- conflicted
+++ resolved
@@ -122,13 +122,9 @@
             else:
                 # demos = {i : [] for i in xrange(4)} # Take demos for 4 nn policies
                 # Extract the neural network policy.
-<<<<<<< HEAD
-                # self.algorithm.num_policies = self.algorithm._hyperparams['num_policies']
-                # for j in xrange(self.algorithms[0].num_policies):
-=======
-                self.algorithm.num_policies = self.algorithm._hyperparams.get('num_policies', 1)
-                for j in xrange(self.algorithm.num_policies):
->>>>>>> 7a54a765
+
+                # self.algorithm.num_policies = self.algorithm._hyperparams.get('num_policies', 1)
+                # for j in xrange(self.algorithm.num_policies):
                 # for j in xrange(1):
                     # if self.algorithm._hyperparams['multiple_policy']:
                     #     pol = self.algorithm.policy_opts[j].policy
