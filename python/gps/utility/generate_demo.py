""" This file generates for a point mass for 4 starting positions and a single goal position. """

import matplotlib as mpl

mpl.use('Qt4Agg')

import sys
import os
import os.path
import logging
import copy
import argparse
import time
import threading
import numpy as np
import scipy as sp
import scipy.io
import numpy.matlib
import random
from random import shuffle

# Add gps/python to path so that imports work.
sys.path.append('/'.join(str.split(__file__, '/')[:-2]))
from gps.agent.mjc.agent_mjc import AgentMuJoCo
from gps.utility.data_logger import DataLogger
from gps.sample.sample_list import SampleList
from gps.algorithm.algorithm_utils import gauss_fit_joint_prior
from gps.proto.gps_pb2 import JOINT_ANGLES, JOINT_VELOCITIES, \
                END_EFFECTOR_POINTS, END_EFFECTOR_POINT_VELOCITIES, \
                END_EFFECTOR_POINT_JACOBIANS, ACTION, RGB_IMAGE, RGB_IMAGE_SIZE, \
                CONTEXT_IMAGE, CONTEXT_IMAGE_SIZE
from gps.algorithm.policy.lin_gauss_policy import LinearGaussianPolicy  # Maybe useful if we unpickle the file as controllers

class GenDemo(object):
        """ Generator of demos. """
        def __init__(self, config):
                self._hyperparams = config
                self._conditions = config['common']['conditions']

                # if 'train_conditions' in config['common']:
                #       self._train_idx = config['common']['train_conditions']
                #       self._test_idx = config['common']['test_conditions']
                # else:
                #       self._train_idx = range(self._conditions)
                #       config['common']['train_conditions'] = config['common']['conditions']
                #       self._hyperparams=config
                #       self._test_idx = self._train_idx
                self._exp_dir = config['common']['demo_exp_dir']
                self._data_files_dir = config['common']['data_files_dir']
                self._algorithm_files_dir = config['common']['demo_controller_file']
                self.data_logger = DataLogger()

        def generate(self):
                """
                 Generate demos and save them in a file for experiment.
                 Returns: None.
                """
                # Load the algorithm
                import pickle

                algorithm_file = self._algorithm_files_dir # This should give us the optimal controller. Maybe set to 'controller_itr_%02d.pkl' % itr_load will be better?
                # algorithm_file = self._exp_dir
                # algorithm_files = self._algorithm_files_dir
                # self.algorithms = [] # A list of neural nets.
                # for i in range(4):
                #       algorithm = pickle.load(open(algorithm_files[i]))
                #       self.algorithms.append(algorithm)
                self.algorithm = pickle.load(open(algorithm_file)) # Just one demo algorithm for now.
                if self.algorithm is None:
                        print("Error: cannot find '%s.'" % algorithm_file)
                        os._exit(1) # called instead of sys.exit(), since t
                        # if algorithm is None:
                        #       print("Error: cannot find '%s.'" % algorithm_file)
                        #       os._exit(1) # called instead of sys.exit(), since t

                # Keep the initial states of the agent the sames as the demonstrations.
                if 'learning_from_prior' in self._hyperparams['algorithm']:
                        self._learning = self._hyperparams['algorithm']['learning_from_prior'] # if the experiment is learning from prior experience
                else:
                        self._learning = False
                agent_config = self._hyperparams['demo_agent']
                if agent_config['type']==AgentMuJoCo and agent_config['filename'] == './mjc_models/pr2_arm3d.xml' and not self._learning:
                        agent_config['x0'] = self.algorithm._hyperparams['agent_x0']
                        agent_config['pos_body_idx'] = self.algorithm._hyperparams['agent_pos_body_idx']
                        agent_config['pos_body_offset'] = self.algorithm._hyperparams['agent_pos_body_offset']
                self.agent = agent_config['type'](agent_config)

                # Roll out the demonstrations from controllers
                var_mult = self._hyperparams['algorithm']['demo_var_mult']
                T = self.algorithm.T
                # T = self.algorithms[0].T
                demos = []

                M = agent_config['conditions']
                N = self._hyperparams['algorithm']['num_demos']
                sampled_demo_conds = [random.randint(0, M-1) for i in xrange(M)]
                sampled_demos = []
                if not self._learning:
                        controllers = {}

                        # Store each controller under M conditions into controllers.
                        for i in xrange(M):
                                controllers[i] = self.algorithm.cur[i].traj_distr
                        controllers_var = copy.copy(controllers)
                        for i in xrange(M):

                                # Increase controller variance.
                                controllers_var[i].chol_pol_covar *= var_mult
                                # Gather demos.
                                for j in xrange(N):
                                        demo = self.agent.sample(
                                                controllers_var[i], i,
                                                verbose=(i < self.algorithm._hyperparams['demo_verbose']),
                                                save = True
                                        )
                                        demos.append(demo)
                else:
                        # demos = {i : [] for i in xrange(4)} # Take demos for 4 nn policies
                        # Extract the neural network policy.
                        for j in xrange(self.algorithm.num_policies):
                                pol = self.algorithm.policy_opts[j].policy
                                pol.chol_pol_covar *= var_mult

                                for i in range(M / self.algorithm.num_policies * j, M / self.algorithm.num_policies * (j + 1)):
                                        # Gather demos.
                                        samples = []
                                        dists = []
                                        # for _ in xrange(5):
                                        #       sample = self.agent.sample(
                                        #               pol, i,
                                        #               verbose=(i < self._hyperparams['verbose_trials'])
                                        #               )
                                        #       # if i in sampled_demo_conds:
                                        #       #       sampled_demos.append(demo)
                                        #       samples.append(sample)
                                        #       sample_end_effector = sample.get(END_EFFECTOR_POINTS)
                                        #       target_position = agent_config['target_end_effector'][:3]
                                        #       dists.append(np.sqrt(np.sum((sample_end_effector[:, :3] - target_position.reshape(1, -1))**2, axis = 1))[-1])
                                        # if sum(dists) / len(dists) <= 0.3:
                                        #       controller = self.linearize_policy(SampleList(samples), j)
                                        for k in xrange(N):
                                                demo = self.agent.sample(
                                                                pol, i, # Should be changed back to controller if using linearization
                                                                verbose=(i < self._hyperparams['verbose_trials']), noisy=False
                                                                ) # Add noise seems not working. TODO: figure out why
                                                # demos.append(demo)
                                                demos.append(demo)

                # Filter out worst (M - good_conds) demos.
                if agent_config['type']==AgentMuJoCo and agent_config['filename'] == './mjc_models/pr2_arm3d.xml':
                        target_position = agent_config['target_end_effector'][:3]
                        dists_to_target = np.zeros(M*N)
                        # dists_to_target = [np.zeros(M*N) for i in xrange(4)]
                        good_indices = []
                        failed_indices = []
                        # M = len(demos)/N
                        for i in xrange(M):
                                for j in xrange(N):
                                        demo_end_effector = demos[i*N + j].get(END_EFFECTOR_POINTS)
                                        # demo_end_effector = demos[k][i*N + j].get(END_EFFECTOR_POINTS)
<<<<<<< HEAD
                                        # dists_to_target[i] = np.amin(np.sqrt(np.sum((demo_end_effector[:, :3] - target_position.reshape(1, -1))**2, axis = 1)), axis = 0)
=======
                                        # NOTE - there was a bug here!!!
                                        #dists_to_target[i*N+j] = np.amin(np.sqrt(np.sum((demo_end_effector[:, :3] - target_position.reshape(1, -1))**2, axis = 1)), axis = 0)
>>>>>>> cf9fec39
                                        # Just choose the last time step since it may become unstable after achieving the minimum point.
                                        dists_to_target[i*N + j] = np.sqrt(np.sum((demo_end_effector[:, :3] - target_position.reshape(1, -1))**2, axis = 1))[-1]
                                        # dists_to_target[k][i*N + j] = np.sqrt(np.sum((demo_end_effector[:, :3] - target_position.reshape(1, -1))**2, axis = 1))[-1]
                                        if dists_to_target[i*N + j] > agent_config['success_upper_bound']:
                                                failed_indices.append(i)
                        good_indices = [i for i in xrange(M) if i not in failed_indices]
                        bad_indices = np.argmax(dists_to_target)  # TODO - what is this for?
                        import pdb; pdb.set_trace()
                        self._hyperparams['algorithm']['demo_cond'] = len(good_indices)
                        filtered_demos = []
                        demo_conditions = []
                        failed_conditions = []
                        exp_dir = self._data_files_dir.replace("data_files", "")
                        with open(exp_dir + 'log.txt', 'a') as f:
                                f.write('\nThe demo conditions are: \n')
                        for i in good_indices:
                                for j in xrange(N):
                                        filtered_demos.append(demos[i*N + j])
                                demo_conditions.append(agent_config['pos_body_offset'][i])
                                with open(exp_dir + 'log.txt', 'a') as f:
                                        f.write('\n' + str(agent_config['pos_body_offset'][i]) + '\n')
                        with open(exp_dir + 'log.txt', 'a') as f:
                                f.write('\nThe failed badmm conditions are: \n')
                        for i in xrange(M):
                                if i not in good_indices:
                                        failed_conditions.append(agent_config['pos_body_offset'][i])
                                        with open(exp_dir + 'log.txt', 'a') as f:
                                                f.write('\n' + str(agent_config['pos_body_offset'][i]) + '\n')
                        shuffle(filtered_demos)
                        demo_list =  SampleList(filtered_demos)
                        demo_store = {'demoX': demo_list.get_X(), 'demoU': demo_list.get_U(), 'demoO': demo_list.get_obs(), \
                                                        'demo_conditions': demo_conditions, 'failed_conditions': failed_conditions}
                        if self._learning:
                                demo_store['pos_body_offset'] = [agent_config['pos_body_offset'][bad_indices]]  # TODO - what is this for?
                        import matplotlib.pyplot as plt
                        from matplotlib.patches import Rectangle

                        plt.close()
                        demo_conditions_x = [demo_conditions[i][0] for i in xrange(len(demo_conditions))]
                        demo_conditions_y = [demo_conditions[i][1] for i in xrange(len(demo_conditions))]
                        failed_conditions_x = [failed_conditions[i][0] for i in xrange(len(failed_conditions))]
                        failed_conditions_y = [failed_conditions[i][1] for i in xrange(len(failed_conditions))]
                        subplt = plt.subplot()
                        subplt.plot(demo_conditions_x, demo_conditions_y, 'go')
                        subplt.plot(failed_conditions_x, failed_conditions_y, 'rx')
                        ax = plt.gca()
                        ax.add_patch(Rectangle((-0.1, -0.1), 0.2, 0.2, fill = False, edgecolor = 'blue'))
                        box = subplt.get_position()
                        subplt.set_position([box.x0, box.y0 + box.height * 0.1, box.width, box.height*0.9])
                        subplt.legend(['demo_cond', 'failed_badmm'], loc='upper center', bbox_to_anchor=(0.5, -0.05), \
                                                        shadow=True, ncol=2)
                        plt.title("Distribution of demo conditions")
                        # plt.xlabel('width')
                        # plt.ylabel('length')
                        plt.savefig(self._data_files_dir + 'distribution_of_demo_conditions_multiple.png')
                        plt.close()
                else:
                        shuffle(demos)
                        demo_list = SampleList(demos)
                        demo_store = {'demoX': demo_list.get_X(), 'demoU': demo_list.get_U(), 'demoO': demo_list.get_obs()}
                # Save the demos.
                self.data_logger.pickle(
                        self._data_files_dir + 'demos.pkl',
                        copy.copy(demo_store)
                )

        def linearize_policy(self, samples, cond):
                policy_prior = self.algorithms[cond]._hyperparams['policy_prior']
                init_policy_prior = policy_prior['type'](policy_prior)
                init_policy_prior._hyperparams['keep_samples'] = False
                dX, dU, T = self.algorithms[cond].dX, self.algorithms[cond].dU, self.algorithms[cond].T
                N = len(samples)
                X = samples.get_X()
                pol_mu, pol_sig = self.algorithms[cond].policy_opt.prob(samples.get_obs().copy())[:2]
                # Update the policy prior with collected samples
                init_policy_prior.update(SampleList([]), self.algorithms[cond].policy_opt, samples)
                # Collapse policy covariances. This is not really correct, but
                # it works fine so long as the policy covariance doesn't depend
                # on state.
                pol_sig = np.mean(pol_sig, axis=0)
                pol_info_pol_K = np.zeros((T, dU, dX))
                pol_info_pol_k = np.zeros((T, dU))
                pol_info_pol_S = np.zeros((T, dU, dU))
                pol_info_chol_pol_S = np.zeros((T, dU, dU))
                pol_info_inv_pol_S = np.empty_like(pol_info_chol_pol_S)
                # Estimate the policy linearization at each time step.
                for t in range(T):
                        # Assemble diagonal weights matrix and data.
                        dwts = (1.0 / N) * np.ones(N)
                        Ts = X[:, t, :]
                        Ps = pol_mu[:, t, :]
                        Ys = np.concatenate((Ts, Ps), axis=1)
                        # Obtain Normal-inverse-Wishart prior.
                        mu0, Phi, mm, n0 = init_policy_prior.eval(Ts, Ps)
                        sig_reg = np.zeros((dX+dU, dX+dU))
                        # On the first time step, always slightly regularize covariance.
                        if t == 0:
                                sig_reg[:dX, :dX] = 1e-8 * np.eye(dX)
                        # Perform computation.
                        pol_K, pol_k, pol_S = gauss_fit_joint_prior(Ys, mu0, Phi, mm, n0,
                                                                                                                dwts, dX, dU, sig_reg)
                        pol_S += pol_sig[t, :, :]
                        pol_info_pol_K[t, :, :], pol_info_pol_k[t, :] = pol_K, pol_k
                        pol_info_pol_S[t, :, :], pol_info_chol_pol_S[t, :, :] = \
                                        pol_S, sp.linalg.cholesky(pol_S)
                        pol_info_inv_pol_S[t, :, :] = sp.linalg.solve(
                                                                                        pol_info_chol_pol_S[t, :, :],
                                                                                        np.linalg.solve(pol_info_chol_pol_S[t, :, :].T, np.eye(dU))
                                                                                        )
                return LinearGaussianPolicy(pol_info_pol_K, pol_info_pol_k, pol_info_pol_S, pol_info_chol_pol_S, \
                                                                                pol_info_inv_pol_S)
<|MERGE_RESOLUTION|>--- conflicted
+++ resolved
@@ -158,19 +158,14 @@
                                 for j in xrange(N):
                                         demo_end_effector = demos[i*N + j].get(END_EFFECTOR_POINTS)
                                         # demo_end_effector = demos[k][i*N + j].get(END_EFFECTOR_POINTS)
-<<<<<<< HEAD
-                                        # dists_to_target[i] = np.amin(np.sqrt(np.sum((demo_end_effector[:, :3] - target_position.reshape(1, -1))**2, axis = 1)), axis = 0)
-=======
                                         # NOTE - there was a bug here!!!
-                                        #dists_to_target[i*N+j] = np.amin(np.sqrt(np.sum((demo_end_effector[:, :3] - target_position.reshape(1, -1))**2, axis = 1)), axis = 0)
->>>>>>> cf9fec39
+                                        # dists_to_target[i*N+j] = np.amin(np.sqrt(np.sum((demo_end_effector[:, :3] - target_position.reshape(1, -1))**2, axis = 1)), axis = 0)
                                         # Just choose the last time step since it may become unstable after achieving the minimum point.
                                         dists_to_target[i*N + j] = np.sqrt(np.sum((demo_end_effector[:, :3] - target_position.reshape(1, -1))**2, axis = 1))[-1]
                                         # dists_to_target[k][i*N + j] = np.sqrt(np.sum((demo_end_effector[:, :3] - target_position.reshape(1, -1))**2, axis = 1))[-1]
                                         if dists_to_target[i*N + j] > agent_config['success_upper_bound']:
                                                 failed_indices.append(i)
                         good_indices = [i for i in xrange(M) if i not in failed_indices]
-                        bad_indices = np.argmax(dists_to_target)  # TODO - what is this for?
                         import pdb; pdb.set_trace()
                         self._hyperparams['algorithm']['demo_cond'] = len(good_indices)
                         filtered_demos = []
@@ -196,8 +191,6 @@
                         demo_list =  SampleList(filtered_demos)
                         demo_store = {'demoX': demo_list.get_X(), 'demoU': demo_list.get_U(), 'demoO': demo_list.get_obs(), \
                                                         'demo_conditions': demo_conditions, 'failed_conditions': failed_conditions}
-                        if self._learning:
-                                demo_store['pos_body_offset'] = [agent_config['pos_body_offset'][bad_indices]]  # TODO - what is this for?
                         import matplotlib.pyplot as plt
                         from matplotlib.patches import Rectangle
 
