""" This file generates for a point mass for 4 starting positions and a single goal position. """

import matplotlib as mpl
from mpl_toolkits.mplot3d import Axes3D

mpl.use('Qt4Agg')

import sys
import os
import os.path
import logging
import copy
import argparse
import time
import threading
import numpy as np
import scipy as sp
import scipy.io
import numpy.matlib
import random
from random import shuffle

# Add gps/python to path so that imports work.
sys.path.append('/'.join(str.split(__file__, '/')[:-2]))
from gps.agent.mjc.agent_mjc import AgentMuJoCo
from gps.utility.data_logger import DataLogger
from gps.utility.demo_utils import compute_distance
from gps.sample.sample_list import SampleList
from gps.algorithm.algorithm_utils import gauss_fit_joint_prior
from gps.proto.gps_pb2 import JOINT_ANGLES, JOINT_VELOCITIES, \
                END_EFFECTOR_POINTS, END_EFFECTOR_POINT_VELOCITIES, \
                END_EFFECTOR_POINT_JACOBIANS, ACTION, RGB_IMAGE, RGB_IMAGE_SIZE, \
                CONTEXT_IMAGE, CONTEXT_IMAGE_SIZE
from gps.algorithm.policy.lin_gauss_policy import LinearGaussianPolicy  # Maybe useful if we unpickle the file as controllers

LOGGER = logging.getLogger(__name__)

class GenDemo(object):
        """ Generator of demos. """
        def __init__(self, config):
            self._hyperparams = config
            self._conditions = config['common']['conditions']

            # if 'train_conditions' in config['common']:
            #       self._train_idx = config['common']['train_conditions']
            #       self._test_idx = config['common']['test_conditions']
            # else:
            #       self._train_idx = range(self._conditions)
            #       config['common']['train_conditions'] = config['common']['conditions']
            #       self._hyperparams=config
            #       self._test_idx = self._train_idx
            self._exp_dir = config['common']['demo_exp_dir']
            self._data_files_dir = config['common']['data_files_dir']
            self._algorithm_files_dir = config['common']['demo_controller_file']
            self.data_logger = DataLogger()

        def generate(self, demo_file):
            """
             Generate demos and save them in a file for experiment.
             Returns: None.
            """
            # Load the algorithm
            import pickle

            # algorithm_file = self._algorithm_files_dir # This should give us the optimal controller. Maybe set to 'controller_itr_%02d.pkl' % itr_load will be better?
            # self.algorithm = pickle.load(open(algorithm_file)) # Just one demo algorithm for now.
            # if self.algorithm is None:
            #     print("Error: cannot find '%s.'" % algorithm_file)
            #     os._exit(1) # called instead of sys.exit(), since t
            algorithm_files = self._algorithm_files_dir
            self.algorithms = [] # A list of neural nets.
            for i in range(3):
                algorithm = pickle.load(open(algorithm_files[i]))
                self.algorithms.append(algorithm)
                if algorithm is None:
                      print("Error: cannot find '%s.'" % algorithm_file)
                      os._exit(1) # called instead of sys.exit(), since t

            # Keep the initial states of the agent the sames as the demonstrations.
            if 'learning_from_prior' in self._hyperparams['algorithm']:
                self._learning = self._hyperparams['algorithm']['learning_from_prior'] # if the experiment is learning from prior experience
            else:
                self._learning = False
            agent_config = self._hyperparams['demo_agent']
            #if agent_config['type']==AgentMuJoCo and (agent_config['filename'] == './mjc_models/pr2_arm3d.xml' or \
            #            agent_config['filename'] == './mjc_models/reacher_img.xml') and not self._learning:
            #    agent_config['x0'] = self.algorithm._hyperparams['agent_x0']
            #    agent_config['pos_body_idx'] = self.algorithm._hyperparams['agent_pos_body_idx']
            #    agent_config['pos_body_offset'] = self.algorithm._hyperparams['agent_pos_body_offset']
            self.agent = agent_config['type'](agent_config)

            # Roll out the demonstrations from controllers
            var_mult = self._hyperparams['algorithm']['demo_var_mult']
            # T = self.algorithm.T
            T = self.algorithms[0].T
            demos = []
            demo_idx_conditions = []  # Stores conditions for each demo

            M = agent_config['conditions']
            N = self._hyperparams['algorithm']['num_demos']
            sampled_demo_conds = [random.randint(0, M-1) for i in xrange(M)]
            sampled_demos = []
            #if True: #not self._learning: # LG
            if True:
                controllers = {}

                # Store each controller under M conditions into controllers.
                for i in xrange(M):
                    controllers[i] = self.algorithm.cur[i].traj_distr
                controllers_var = copy.copy(controllers)
                for i in xrange(M):
                    # Increase controller variance.
                    controllers_var[i].chol_pol_covar *= var_mult
                    # Gather demos.
                    for j in xrange(N):
                        demo = self.agent.sample(
                            controllers_var[i], i,
<<<<<<< HEAD
                            verbose=(i < self.algorithm._hyperparams['demo_verbose']), noisy=True,
=======
                            verbose=1000, noisy=True, #(i < self.algorithm._hyperparams['demo_verbose']), noisy=True, # TODO
>>>>>>> 8f21cb70
                            save = True
                        )
                        demos.append(demo)
                        demo_idx_conditions.append(i)
            else:
                all_pos_body_offsets = []
                # Extract the neural network policy.
<<<<<<< HEAD

                # self.algorithm.num_policies = self.algorithm._hyperparams.get('num_policies', 1)
                # for j in xrange(self.algorithm.num_policies):
                # # for j in xrange(1):
                #     if self.algorithm._hyperparams['multiple_policy']:
                #         pol = self.algorithm.policy_opts[j].policy
                #     else:
                #         pol = self.algorithm.policy_opt.policy
                #     pol.chol_pol_covar *= var_mult

                # for i in range(M / self.algorithm.num_policies * j, M / self.algorithm.num_policies * (j + 1)):
                # for i in xrange(M):
                    # Gather demos.
                for a in xrange(len(self.algorithms)):
                    pol = self.algorithms[a].policy_opt.policy
                    for i in xrange(M / len(self.algorithms) * a, M / len(self.algorithms) * (a + 1)):
                        for j in xrange(N):
                            demo = self.agent.sample(
                                pol, i, # Should be changed back to controller if using linearization
                                verbose=(i < self._hyperparams['verbose_trials']), noisy=False
=======
                self.algorithm.num_policies = self.algorithm._hyperparams.get('num_policies', 1)
                for j in xrange(self.algorithm.num_policies):
                # for j in xrange(1):
                    if self.algorithm._hyperparams.get('multiple_policy', False):
                        pol = self.algorithm.policy_opts[j].policy
                    else:
                        pol = self.algorithm.policy_opt.policy
                    pol.chol_pol_covar *= var_mult

                    for i in range(M / self.algorithm.num_policies * j, M / self.algorithm.num_policies * (j + 1)):
                        # Gather demos.
                        dists = []
                        for k in xrange(N):
                            demo = self.agent.sample(
                                pol, i, # Should be changed back to controller if using linearization
                                verbose=100, noisy=True, #(i < self._hyperparams['verbose_trials']), noisy=True # TODO
>>>>>>> 8f21cb70
                                ) # Add noise seems not working. TODO: figure out why
                            demos.append(demo)
                            demo_idx_conditions.append(i)
<<<<<<< HEAD
                    # demo_agent_config = self._hyperparams['real_demo_agent']
                    # demo_agent = demo_agent_config['type'](demo_agent_config)
                    # for m in xrange(demo_agent_config['conditions']):
                    #     demo = demo_agent.sample(
                    #         pol, m, 
                    #         verbose=(m < self._hyperparams['verbose_trials']), noisy=False)
                    #     demos.append(demo)
                    #     demo_idx_conditions.append(m)
                    # agent_config['pos_body_offset'].extend(demo_agent_config['pos_body_offset'])
=======
                            all_pos_body_offsets.append(agent_config['pos_body_offset'][i])
                    #demo_agent_config = self._hyperparams['real_demo_agent']
                    #demo_agent = demo_agent_config['type'](demo_agent_config)
                    #for m in xrange(demo_agent_config['conditions']):
                    #    demo = demo_agent.sample(
                    #        pol, m,
                    #        verbose=100, noisy=True, #(m < self._hyperparams['verbose_trials']), noisy=True)
                    #    demos.append(demo)
                    #    demo_idx_conditions.append(m)
                    #agent_config['pos_body_offset'].extend(demo_agent_config['pos_body_offset'])
>>>>>>> 8f21cb70
            # Filter failed demos
            if agent_config.get('filter_demos', False): # USED FOR PR2
                target_position = agent_config['target_end_effector'][:3]
                dist_threshold = agent_config.get('success_upper_bound', 0.01)
                dists = compute_distance(target_position, SampleList(demos))
                failed_idx = []
                for i, distance in enumerate(dists):
                    distance = distance[-1]
                    if(distance > dist_threshold):
                        failed_idx.append(i)
                LOGGER.debug("Removing %d failed demos: %s", len(failed_idx), str(failed_idx))
                demos_filtered = [demo for (i, demo) in enumerate(demos) if i not in failed_idx]
                demo_idx_conditions = [cond for (i, cond) in enumerate(demo_idx_conditions) if i not in failed_idx]
                demos = demos_filtered
                shuffle(demos)
                demo_list = SampleList(demos)
                demo_store = {'demoX': demo_list.get_X(),
                              'demoU': demo_list.get_U(),
                              'demoO': demo_list.get_obs(),
                              'demoConditions': demo_idx_conditions}

            # Filter out worst (M - good_conds) demos.
            elif agent_config['type']==AgentMuJoCo and agent_config['filename'] == './mjc_models/pr2_arm3d.xml':
                target_position = agent_config['target_end_effector'][:3]
<<<<<<< HEAD
                dists_to_target = np.zeros(M*N)
                # dists_to_target = np.zeros(len(demos)*N)
                # dists_to_target = [np.zeros(M*N) for i in xrange(4)]
                good_indices = []
                failed_indices = []
                # M = len(demos)/N
                for i in xrange(M):
                # for i in xrange(len(demos)):
                    if type(agent_config['target_end_effector']) is list: 
                        target_position = agent_config['target_end_effector'][i][:3]
                    else:
                        target_position = agent_config['target_end_effector'][:3]
                    for j in xrange(N):
                        demo_end_effector = demos[i*N + j].get(END_EFFECTOR_POINTS)
                        # demo_end_effector = demos[k][i*N + j].get(END_EFFECTOR_POINTS)
                        # NOTE - there was a bug here!!!
                        # dists_to_target[i*N+j] = np.amin(np.sqrt(np.sum((demo_end_effector[:, :3] - target_position.reshape(1, -1))**2, axis = 1)), axis = 0)
                        # Just choose the last time step since it may become unstable after achieving the minimum point.
                        dists_to_target[i*N + j] = np.sqrt(np.sum((demo_end_effector[:, :3] - target_position.reshape(1, -1))**2, axis = 1))[-1]
                        # dists_to_target[k][i*N + j] = np.sqrt(np.sum((demo_end_effector[:, :3] - target_position.reshape(1, -1))**2, axis = 1))[-1]
                        if dists_to_target[i*N + j] > agent_config['success_upper_bound']:
                            failed_indices.append(i)
                        # if dists_to_target[i*N + j] <= agent_config['success_upper_bound']:
                        #     good_indices.append(i)
                good_indices = [i for i in xrange(M) if i not in failed_indices]
                # good_indices = [i for i in xrange(len(demos)) if i not in failed_indices]
=======
                dists_to_target = np.zeros(len(demos))
                good_indices = []
                failed_indices = []
                for i in xrange(len(demos)):
                    if type(agent_config['target_end_effector']) is list:
                        target_position = agent_config['target_end_effector'][i][:3]
                    else:
                        target_position = agent_config['target_end_effector'][:3]

                    #for j in xrange(N):
                    demo_end_effector = demos[i].get(END_EFFECTOR_POINTS)
                    # NOTE - there was a bug here!!!
                    # dists_to_target[i*N+j] = np.amin(np.sqrt(np.sum((demo_end_effector[:, :3] - target_position.reshape(1, -1))**2, axis = 1)), axis = 0)
                    # Just choose the last time step since it may become unstable after achieving the minimum point.
                    dists_to_target[i] = np.sqrt(np.sum((demo_end_effector[:, :3] - target_position.reshape(1, -1))**2, axis = 1))[-1]
                    # dists_to_target[k][i*N + j] = np.sqrt(np.sum((demo_end_effector[:, :3] - target_position.reshape(1, -1))**2, axis = 1))[-1]
                    if dists_to_target[i] >= agent_config['success_upper_bound']:
                        failed_indices.append(i)
                # good_indices = [i for i in xrange(M) if i not in failed_indices]
>>>>>>> 8f21cb70
                import pdb; pdb.set_trace()
                good_indices = [i for i in xrange(len(demos)) if i not in failed_indices]
                self._hyperparams['algorithm']['demo_cond'] = len(good_indices)
                filtered_demos = []
                demo_conditions = []
                failed_conditions = []
                #exp_dir = self._data_files_dir.replace("data_files", "")
                exp_dir = self._data_files_dir
                with open(exp_dir + 'log.txt', 'a') as f:
                    f.write('\nThe demo conditions are: \n')
                for i in good_indices:
                    filtered_demos.append(demos[i])
                    demo_conditions.append(all_pos_body_offsets[i])
                    with open(exp_dir + 'log.txt', 'a') as f:
                        f.write('\n' + str(all_pos_body_offsets[i]) + '\n')
                with open(exp_dir + 'log.txt', 'a') as f:
                    f.write('\nThe failed badmm conditions are: \n')
                for i in xrange(M):
                # for i in xrange(len(demos)):
                    if i not in good_indices:
                        failed_conditions.append(all_pos_body_offsets[i])
                        with open(exp_dir + 'log.txt', 'a') as f:
                            f.write('\n' + str(all_pos_body_offsets[i]) + '\n')
                shuffle(filtered_demos)
                demo_list =  SampleList(filtered_demos)
                demo_store = {'demoX': demo_list.get_X(), 'demoU': demo_list.get_U(), 'demoO': demo_list.get_obs(), \
                                    'demo_conditions': demo_conditions, 'failed_conditions': failed_conditions}
                import matplotlib.pyplot as plt
                from matplotlib.patches import Rectangle

                plt.close()
                fig = plt.figure()
                ax = Axes3D(fig)
                demo_conditions_x = [demo_conditions[i][0] for i in xrange(len(demo_conditions))]
                demo_conditions_y = [demo_conditions[i][1] for i in xrange(len(demo_conditions))]
                demo_conditions_z = [demo_conditions[i][2] for i in xrange(len(demo_conditions))]
                failed_conditions_x = [failed_conditions[i][0] for i in xrange(len(failed_conditions))]
                failed_conditions_y = [failed_conditions[i][1] for i in xrange(len(failed_conditions))]
                failed_conditions_z = [failed_conditions[i][2] for i in xrange(len(failed_conditions))]
                # subplt = plt.subplot()
                ax.scatter(demo_conditions_x, demo_conditions_y, demo_conditions_z, c='g', marker='o')
                ax.scatter(failed_conditions_x, failed_conditions_y, failed_conditions_z, c='r', marker='x')
                # ax.scatter([-0.05, -0.05, .05, .05], [-0.05, 0.05, -.05, .05], [-0.05, 0.05, .05, .05], c='b', marker='*')
                # subplt.plot(demo_conditions_x, demo_conditions_y, 'go')
                # subplt.plot(failed_conditions_x, failed_conditions_y, 'rx')
                # ax = plt.gca()
                # ax.add_patch(Rectangle((-0.1, -0.1), 0.2, 0.2, fill = False, edgecolor = 'blue'))
                # box = subplt.get_position()
                # subplt.set_position([box.x0, box.y0 + box.height * 0.1, box.width, box.height*0.9])
                # subplt.legend(['demo_cond', 'failed_badmm'], loc='upper center', bbox_to_anchor=(0.5, -0.05), \
                #                     shadow=True, ncol=2)
                box = ax.get_position()
                ax.set_position([box.x0, box.y0 + box.height * 0.1, box.width, box.height*0.9])
                ax.legend(['demo_cond', 'failed_demo'], loc='upper center', bbox_to_anchor=(0.5, -0.05), \
                                    shadow=True, ncol=2)
                plt.title("Distribution of demo conditions")
                # plt.xlabel('width')
                # plt.ylabel('length')
                plt.savefig(self._data_files_dir + 'distribution_of_demo_conditions_MaxEnt_z_0.05.png')
                plt.close()
            elif agent_config['type']==AgentMuJoCo and 'reacher' in agent_config['filename']:
                dists = []; failed_indices = []
                success_thresh = 0.05
                for m in range(M):
                  target_position = agent_config['target_end_effector'][m][:3]
                  for i in range(N):
                      index = m*N + i
                      demo = demos[index]
                      demo_ee = demos[index].get(END_EFFECTOR_POINTS)
                      dists.append(np.min(np.sqrt(np.sum((demo_ee[:, :3] - target_position.reshape(1, -1))**2, axis = 1))))
                      if dists[index] >= success_thresh: #agent_config['success_upper_bound']:
                        failed_indices.append(index)
                good_indices = [i for i in xrange(len(demos)) if i not in failed_indices]
                self._hyperparams['algorithm']['demo_cond'] = len(good_indices)
                filtered_demos = []
                filtered_demo_conditions = []
                for i in good_indices:
                    filtered_demos.append(demos[i])
                    filtered_demo_conditions.append(demo_idx_conditions[i])

                print 'Num demos:', len(filtered_demos)
                #shuffle(filtered_demos)
                demo_list =  SampleList(filtered_demos)
                demo_store = {'demoX': demo_list.get_X(), 'demoU': demo_list.get_U(), 'demoO': demo_list.get_obs(),
                              'demoConditions': filtered_demo_conditions} #, \
            else:
                shuffle(demos)
                demo_list = SampleList(demos)
                demo_store = {'demoX': demo_list.get_X(), 'demoU': demo_list.get_U(), 'demoO': demo_list.get_obs()}
            # Save the demos.
            self.data_logger.pickle(
                demo_file,
                copy.copy(demo_store)
            )

        def linearize_policy(self, samples, cond):
            policy_prior = self.algorithms[cond]._hyperparams['policy_prior']
            init_policy_prior = policy_prior['type'](policy_prior)
            init_policy_prior._hyperparams['keep_samples'] = False
            dX, dU, T = self.algorithms[cond].dX, self.algorithms[cond].dU, self.algorithms[cond].T
            N = len(samples)
            X = samples.get_X()
            pol_mu, pol_sig = self.algorithms[cond].policy_opt.prob(samples.get_obs().copy())[:2]
            # Update the policy prior with collected samples
            init_policy_prior.update(SampleList([]), self.algorithms[cond].policy_opt, samples)
            # Collapse policy covariances. This is not really correct, but
            # it works fine so long as the policy covariance doesn't depend
            # on state.
            pol_sig = np.mean(pol_sig, axis=0)
            pol_info_pol_K = np.zeros((T, dU, dX))
            pol_info_pol_k = np.zeros((T, dU))
            pol_info_pol_S = np.zeros((T, dU, dU))
            pol_info_chol_pol_S = np.zeros((T, dU, dU))
            pol_info_inv_pol_S = np.empty_like(pol_info_chol_pol_S)
            # Estimate the policy linearization at each time step.
            for t in range(T):
                # Assemble diagonal weights matrix and data.
                dwts = (1.0 / N) * np.ones(N)
                Ts = X[:, t, :]
                Ps = pol_mu[:, t, :]
                Ys = np.concatenate((Ts, Ps), axis=1)
                # Obtain Normal-inverse-Wishart prior.
                mu0, Phi, mm, n0 = init_policy_prior.eval(Ts, Ps)
                sig_reg = np.zeros((dX+dU, dX+dU))
                # On the first time step, always slightly regularize covariance.
                if t == 0:
                    sig_reg[:dX, :dX] = 1e-8 * np.eye(dX)
                # Perform computation.
                pol_K, pol_k, pol_S = gauss_fit_joint_prior(Ys, mu0, Phi, mm, n0,
                                                                                                        dwts, dX, dU, sig_reg)
                pol_S += pol_sig[t, :, :]
                pol_info_pol_K[t, :, :], pol_info_pol_k[t, :] = pol_K, pol_k
                pol_info_pol_S[t, :, :], pol_info_chol_pol_S[t, :, :] = \
                        pol_S, sp.linalg.cholesky(pol_S)
                pol_info_inv_pol_S[t, :, :] = sp.linalg.solve(
                                                    pol_info_chol_pol_S[t, :, :],
                                                    np.linalg.solve(pol_info_chol_pol_S[t, :, :].T, np.eye(dU))
                                                    )
            return LinearGaussianPolicy(pol_info_pol_K, pol_info_pol_k, pol_info_pol_S, pol_info_chol_pol_S, \
                                                                            pol_info_inv_pol_S)
<|MERGE_RESOLUTION|>--- conflicted
+++ resolved
@@ -115,11 +115,7 @@
                     for j in xrange(N):
                         demo = self.agent.sample(
                             controllers_var[i], i,
-<<<<<<< HEAD
                             verbose=(i < self.algorithm._hyperparams['demo_verbose']), noisy=True,
-=======
-                            verbose=1000, noisy=True, #(i < self.algorithm._hyperparams['demo_verbose']), noisy=True, # TODO
->>>>>>> 8f21cb70
                             save = True
                         )
                         demos.append(demo)
@@ -127,7 +123,6 @@
             else:
                 all_pos_body_offsets = []
                 # Extract the neural network policy.
-<<<<<<< HEAD
 
                 # self.algorithm.num_policies = self.algorithm._hyperparams.get('num_policies', 1)
                 # for j in xrange(self.algorithm.num_policies):
@@ -148,28 +143,9 @@
                             demo = self.agent.sample(
                                 pol, i, # Should be changed back to controller if using linearization
                                 verbose=(i < self._hyperparams['verbose_trials']), noisy=False
-=======
-                self.algorithm.num_policies = self.algorithm._hyperparams.get('num_policies', 1)
-                for j in xrange(self.algorithm.num_policies):
-                # for j in xrange(1):
-                    if self.algorithm._hyperparams.get('multiple_policy', False):
-                        pol = self.algorithm.policy_opts[j].policy
-                    else:
-                        pol = self.algorithm.policy_opt.policy
-                    pol.chol_pol_covar *= var_mult
-
-                    for i in range(M / self.algorithm.num_policies * j, M / self.algorithm.num_policies * (j + 1)):
-                        # Gather demos.
-                        dists = []
-                        for k in xrange(N):
-                            demo = self.agent.sample(
-                                pol, i, # Should be changed back to controller if using linearization
-                                verbose=100, noisy=True, #(i < self._hyperparams['verbose_trials']), noisy=True # TODO
->>>>>>> 8f21cb70
                                 ) # Add noise seems not working. TODO: figure out why
                             demos.append(demo)
                             demo_idx_conditions.append(i)
-<<<<<<< HEAD
                     # demo_agent_config = self._hyperparams['real_demo_agent']
                     # demo_agent = demo_agent_config['type'](demo_agent_config)
                     # for m in xrange(demo_agent_config['conditions']):
@@ -179,18 +155,6 @@
                     #     demos.append(demo)
                     #     demo_idx_conditions.append(m)
                     # agent_config['pos_body_offset'].extend(demo_agent_config['pos_body_offset'])
-=======
-                            all_pos_body_offsets.append(agent_config['pos_body_offset'][i])
-                    #demo_agent_config = self._hyperparams['real_demo_agent']
-                    #demo_agent = demo_agent_config['type'](demo_agent_config)
-                    #for m in xrange(demo_agent_config['conditions']):
-                    #    demo = demo_agent.sample(
-                    #        pol, m,
-                    #        verbose=100, noisy=True, #(m < self._hyperparams['verbose_trials']), noisy=True)
-                    #    demos.append(demo)
-                    #    demo_idx_conditions.append(m)
-                    #agent_config['pos_body_offset'].extend(demo_agent_config['pos_body_offset'])
->>>>>>> 8f21cb70
             # Filter failed demos
             if agent_config.get('filter_demos', False): # USED FOR PR2
                 target_position = agent_config['target_end_effector'][:3]
@@ -215,7 +179,6 @@
             # Filter out worst (M - good_conds) demos.
             elif agent_config['type']==AgentMuJoCo and agent_config['filename'] == './mjc_models/pr2_arm3d.xml':
                 target_position = agent_config['target_end_effector'][:3]
-<<<<<<< HEAD
                 dists_to_target = np.zeros(M*N)
                 # dists_to_target = np.zeros(len(demos)*N)
                 # dists_to_target = [np.zeros(M*N) for i in xrange(4)]
@@ -242,27 +205,6 @@
                         #     good_indices.append(i)
                 good_indices = [i for i in xrange(M) if i not in failed_indices]
                 # good_indices = [i for i in xrange(len(demos)) if i not in failed_indices]
-=======
-                dists_to_target = np.zeros(len(demos))
-                good_indices = []
-                failed_indices = []
-                for i in xrange(len(demos)):
-                    if type(agent_config['target_end_effector']) is list:
-                        target_position = agent_config['target_end_effector'][i][:3]
-                    else:
-                        target_position = agent_config['target_end_effector'][:3]
-
-                    #for j in xrange(N):
-                    demo_end_effector = demos[i].get(END_EFFECTOR_POINTS)
-                    # NOTE - there was a bug here!!!
-                    # dists_to_target[i*N+j] = np.amin(np.sqrt(np.sum((demo_end_effector[:, :3] - target_position.reshape(1, -1))**2, axis = 1)), axis = 0)
-                    # Just choose the last time step since it may become unstable after achieving the minimum point.
-                    dists_to_target[i] = np.sqrt(np.sum((demo_end_effector[:, :3] - target_position.reshape(1, -1))**2, axis = 1))[-1]
-                    # dists_to_target[k][i*N + j] = np.sqrt(np.sum((demo_end_effector[:, :3] - target_position.reshape(1, -1))**2, axis = 1))[-1]
-                    if dists_to_target[i] >= agent_config['success_upper_bound']:
-                        failed_indices.append(i)
-                # good_indices = [i for i in xrange(M) if i not in failed_indices]
->>>>>>> 8f21cb70
                 import pdb; pdb.set_trace()
                 good_indices = [i for i in xrange(len(demos)) if i not in failed_indices]
                 self._hyperparams['algorithm']['demo_cond'] = len(good_indices)
