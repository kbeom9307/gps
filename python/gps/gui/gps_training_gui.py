--- conflicted
+++ resolved
@@ -479,13 +479,9 @@
         for m in range(algorithm.M):
             self._traj_visualizer.clear(m)
             self._traj_visualizer.set_lim(i=m, xlim=xlim, ylim=ylim, zlim=zlim)
-<<<<<<< HEAD
+            self._update_samples_plots(traj_sample_lists, m, 'green', 'Trajectory Samples')
             if algorithm._hyperparams['fit_dynamics']:
-                self._update_linear_gaussian_controller_plots(algorithm, agent, m)                                
-=======
->>>>>>> 8d0bb70c
-            self._update_samples_plots(traj_sample_lists, m, 'green', 'Trajectory Samples')
-            self._update_linear_gaussian_controller_plots(algorithm, agent, m)
+                self._update_linear_gaussian_controller_plots(algorithm, agent, m)
             if pol_sample_lists:
                 self._update_samples_plots(pol_sample_lists,  m, 'blue',  'Policy Samples')
         if self.gui_on:
