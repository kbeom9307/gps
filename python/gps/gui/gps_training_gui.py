--- conflicted
+++ resolved
@@ -376,20 +376,16 @@
                 itr_data += ' %8.2f %8.2f' % (kl_div_i, kl_div_f)
             if algorithm._hyperparams['ioc'] and not algorithm._hyperparams['learning_from_prior']:
                 itr_data += ' %8.2f' % (algorithm.kl_div[itr][m])
-
-<<<<<<< HEAD
-                    if type(algorithm._hyperparams['target_end_effector']) is list: 
-                        target_position = algorithm._hyperparams['target_end_effector'][m][:3]
-                    else:
-                        target_position = algorithm._hyperparams['target_end_effector'][:3]
-=======
+                
             if pol_sample_lists is None:
                 itr_data += ' %8.2f' % (algorithm.dists_to_target[itr][m])
             else:
                 if 'target_end_effector' in algorithm._hyperparams:
                     from gps.proto.gps_pb2 import END_EFFECTOR_POINTS
-                    target_position = algorithm._hyperparams['target_end_effector'][:3]
->>>>>>> 17ee9f81
+                    if type(algorithm._hyperparams['target_end_effector']) is list: 
+                        target_position = algorithm._hyperparams['target_end_effector'][m][:3]
+                    else:
+                        target_position = algorithm._hyperparams['target_end_effector'][:3]
                     cur_samples = pol_sample_lists[m].get_samples()
                     sample_end_effectors = [cur_samples[i].get(END_EFFECTOR_POINTS) for i in xrange(len(cur_samples))]
                     dists = [np.amin(np.sqrt(np.sum((sample_end_effectors[i][:, :3] - \
