"""
GPS Training GUI

The GPS Training GUI is used to interact with the GPS algorithm during training.
It contains the below seven functionalities:

Action Panel                contains buttons for stop, reset, go, fail
Action Status Textbox       displays action status
Algorithm Status Textbox    displays algorithm status
Cost Plot                   displays costs after each iteration
Algorithm Output Textbox    displays algorithm output after each iteration
3D Trajectory Visualizer    displays 3D trajectories after each iteration
Image Visualizer            displays images received from a rostopic

For more detailed documentation, visit: rll.berkeley.edu/gps/gui
"""
import time
import threading
import sys

import numpy as np
import matplotlib.pyplot as plt
import matplotlib.gridspec as gridspec

from gps.gui.config import config
from gps.gui.action_panel import Action, ActionPanel
from gps.gui.textbox import Textbox
from gps.gui.mean_plotter import MeanPlotter
from gps.gui.plotter_3d import Plotter3D
from gps.gui.image_visualizer import ImageVisualizer
from gps.gui.util import buffered_axis_limits, load_data_from_npz

from gps.proto.gps_pb2 import END_EFFECTOR_POINTS

<<<<<<< HEAD
from gps.gui.line_plot import LinePlotter, ScatterPlot

NUM_DEMO_PLOTS = 5

=======
# Needed for typechecks
from gps.algorithm.algorithm_badmm import AlgorithmBADMM
from gps.algorithm.algorithm_mdgps import AlgorithmMDGPS
>>>>>>> 7007cc4a

class GPSTrainingGUI(object):

    def __init__(self, hyperparams, gui_on=True):
        self._hyperparams = hyperparams
        self._log_filename = self._hyperparams['log_filename']
        if 'target_filename' in self._hyperparams:
            self._target_filename = self._hyperparams['target_filename']
        else:
            self._target_filename = None

        self.gui_on = gui_on # whether or not to draw

        # GPS Training Status.
        self.mode = config['initial_mode']  # Modes: run, wait, end, request, process.
        self.request = None                 # Requests: stop, reset, go, fail, None.
        self.err_msg = None
        self._colors = {
            'run': 'cyan',
            'wait': 'orange',
            'end': 'red',

            'stop': 'red',
            'reset': 'yellow',
            'go': 'green',
            'fail': 'magenta',
        }
        self._first_update = True

        # Actions.
        actions_arr = [
            Action('stop',  'stop',  self.request_stop,  axis_pos=0),
            Action('reset', 'reset', self.request_reset, axis_pos=1),
            Action('go',    'go',    self.request_go,    axis_pos=2),
            Action('fail',  'fail',  self.request_fail,  axis_pos=3),
        ]

        # Setup figure.
        plt.ion()
        plt.rcParams['toolbar'] = 'None'
        for key in plt.rcParams:
            if key.startswith('keymap.'):
                plt.rcParams[key] = ''

        self._fig = plt.figure(figsize=config['figsize'])
        self._fig.subplots_adjust(left=0.01, bottom=0.01, right=0.99, top=0.99,
                wspace=0, hspace=0)

        # Assign GUI component locations.
        self._gs = gridspec.GridSpec(18, 8)
        self._gs_action_panel           = self._gs[0:1,  0:8]
        self._gs_action_output          = self._gs[1:2,  0:4]
        self._gs_status_output          = self._gs[2:3,  0:4]
        self._gs_cost_plotter           = self._gs[1:3,  4:8]
        self._gs_gt_cost_plotter        = self._gs[4:6,  4:8]
        self._gs_demo_cost_plotter      = self._gs[7:9,  4:8]
        self._gs_dist_cost_plotter      = self._gs[7:9,  0:4]
        self._gs_algthm_output          = self._gs[3:7,  0:4]
        if config['image_on']:
            self._gs_traj_visualizer    = self._gs[11:18, 0:4]
            self._gs_image_visualizer   = self._gs[11:18, 4:8]
        else:
            self._gs_traj_visualizer    = self._gs[11:18, 0:8]

        # Create GUI components.
        self._action_panel = ActionPanel(self._fig, self._gs_action_panel, 1, 4, actions_arr)
        self._scatter_cost_plotter = ScatterPlot(self._fig, self._gs_dist_cost_plotter, xlabel='Dist', ylabel='Cost', gui_on=gui_on)
        self._action_output = Textbox(self._fig, self._gs_action_output, border_on=True, gui_on=gui_on)
        self._status_output = Textbox(self._fig, self._gs_status_output, border_on=False, gui_on=gui_on)
        self._algthm_output = Textbox(self._fig, self._gs_algthm_output,
                max_display_size=config['algthm_output_max_display_size'],
                log_filename=self._log_filename,
                fontsize=config['algthm_output_fontsize'],
                font_family='monospace',
                gui_on=gui_on)
        self._cost_plotter = MeanPlotter(self._fig, self._gs_cost_plotter,
                color='blue', label='mean cost', gui_on=gui_on)
        self._gt_cost_plotter = MeanPlotter(self._fig, self._gs_gt_cost_plotter,
                color='red', label='ground truth cost', gui_on=gui_on)
        self._demo_cost_plotter = LinePlotter(self._fig, self._gs_demo_cost_plotter,
                                         color='blue', label='demo cost', num_plots=NUM_DEMO_PLOTS*2, gui_on=gui_on)
        self._traj_visualizer = Plotter3D(self._fig, self._gs_traj_visualizer,
                num_plots=self._hyperparams['conditions'], gui_on=gui_on)
        if config['image_on']:
            self._image_visualizer = ImageVisualizer(self._fig,
                    self._gs_image_visualizer, cropsize=config['image_size'],
                    rostopic=config['image_topic'], show_overlay_buttons=True)

        # Setup GUI components.
        self._algthm_output.log_text('\n')
        self.set_output_text(self._hyperparams['info'])
        if config['initial_mode'] == 'run':
            self.run_mode()
        else:
            self.wait_mode()

        # Setup 3D Trajectory Visualizer plot titles and legends
        for m in range(self._hyperparams['conditions']):
            self._traj_visualizer.set_title(m, 'Condition %d' % (m))
        self._traj_visualizer.add_legend(linestyle='-', marker='None',
                color='green', label='Trajectory Samples')
        self._traj_visualizer.add_legend(linestyle='-', marker='None',
                color='blue', label='Policy Samples')
        self._traj_visualizer.add_legend(linestyle='None', marker='x',
                color=(0.5, 0, 0), label='LG Controller Means')
        self._traj_visualizer.add_legend(linestyle='-', marker='None',
                color='red', label='LG Controller Distributions')

        if self.gui_on:
            self._fig.canvas.draw()

        # Display calculating thread
        def display_calculating(delay, run_event):
            while True:
                if not run_event.is_set():
                    run_event.wait()
                if run_event.is_set():
                    self.set_status_text('Calculating.')
                    time.sleep(delay)
                if run_event.is_set():
                    self.set_status_text('Calculating..')
                    time.sleep(delay)
                if run_event.is_set():
                    self.set_status_text('Calculating...')
                    time.sleep(delay)

        self._calculating_run = threading.Event()
        self._calculating_thread = threading.Thread(target=display_calculating,
                args=(1, self._calculating_run))
        self._calculating_thread.daemon = True
        self._calculating_thread.start()

    # GPS Training functions
    def request_stop(self, event=None):
        self.request_mode('stop')

    def request_reset(self, event=None):
        self.request_mode('reset')

    def request_go(self, event=None):
        self.request_mode('go')

    def request_fail(self, event=None):
        self.request_mode('fail')

    def request_mode(self, request):
        """
        Sets the request mode (stop, reset, go, fail). The request is read by
        gps_main before sampling, and the appropriate action is taken.
        """
        self.mode = 'request'
        self.request = request
        self.set_action_text(self.request + ' requested')
        self.set_action_bgcolor(self._colors[self.request], alpha=0.2)

    def process_mode(self):
        """
        Completes the current request, after it is first read by gps_main.
        Displays visual confirmation that the request was processed,
        displays any error messages, and then switches into mode 'run' or 'wait'.
        """
        self.mode = 'process'
        self.set_action_text(self.request + ' processed')
        self.set_action_bgcolor(self._colors[self.request], alpha=1.0)
        if self.err_msg:
            self.set_action_text(self.request + ' processed' + '\nERROR: ' +
                                 self.err_msg)
            self.err_msg = None
            time.sleep(1.0)
        else:
            time.sleep(0.5)
        if self.request in ('stop', 'reset', 'fail'):
            self.wait_mode()
        elif self.request == 'go':
            self.run_mode()
        self.request = None

    def wait_mode(self):
        self.mode = 'wait'
        self.set_action_text('waiting')
        self.set_action_bgcolor(self._colors[self.mode], alpha=1.0)

    def run_mode(self):
        self.mode = 'run'
        self.set_action_text('running')
        self.set_action_bgcolor(self._colors[self.mode], alpha=1.0)

    def end_mode(self):
        self.mode = 'end'
        self.set_action_text('ended')
        self.set_action_bgcolor(self._colors[self.mode], alpha=1.0)

    def estop(self, event=None):
        self.set_action_text('estop: NOT IMPLEMENTED')

    # GUI functions
    def set_action_text(self, text):
        self._action_output.set_text(text)
        self._cost_plotter.draw_ticklabels()    # redraw overflow ticklabels
        self._gt_cost_plotter.draw_ticklabels()

    def set_action_bgcolor(self, color, alpha=1.0):
        self._action_output.set_bgcolor(color, alpha)
        self._cost_plotter.draw_ticklabels()    # redraw overflow ticklabels
        self._gt_cost_plotter.draw_ticklabels()

    def set_status_text(self, text):
        self._status_output.set_text(text)
        self._cost_plotter.draw_ticklabels()    # redraw overflow ticklabels
        self._gt_cost_plotter.draw_ticklabels()

    def set_output_text(self, text):
        self._algthm_output.set_text(text)
        self._cost_plotter.draw_ticklabels()    # redraw overflow ticklabels
        self._gt_cost_plotter.draw_ticklabels()

    def append_output_text(self, text):
        self._algthm_output.append_text(text)
        self._cost_plotter.draw_ticklabels()    # redraw overflow ticklabels
        self._gt_cost_plotter.draw_ticklabels()

    def start_display_calculating(self):
        self._calculating_run.set()

    def stop_display_calculating(self):
        self._calculating_run.clear()

    def set_image_overlays(self, condition):
        """
        Sets up the image visualizer with what images to overlay if
        "overlay_initial_image" or "overlay_target_image" is pressed.
        """
        if not config['image_on'] or not self._target_filename:
            return
        initial_image = load_data_from_npz(self._target_filename,
                config['image_overlay_actuator'], str(condition),
                'initial', 'image', default=None)
        target_image  = load_data_from_npz(self._target_filename,
            config['image_overlay_actuator'], str(condition),
                'target',  'image', default=None)
        self._image_visualizer.set_initial_image(initial_image,
                alpha=config['image_overlay_alpha'])
        self._image_visualizer.set_target_image(target_image,
                alpha=config['image_overlay_alpha'])

    # Iteration update functions
    def update(self, itr, algorithm, agent, traj_sample_lists, pol_sample_lists,
               ioc_demo_losses=None, ioc_sample_losses=None, ioc_dist_cost=None, ioc_demo_dist_cost=None):
        """
        After each iteration, update the iteration data output, the cost plot,
        and the 3D trajectory visualizations (if end effector points exist).
        """
        if self._first_update:
            self._output_column_titles(algorithm)
            self._first_update = False
        costs = [np.mean(np.sum(algorithm.prev[m].cs, axis=1)) for m in range(algorithm.M)]
        if algorithm._hyperparams['ioc']:
            gt_costs = [np.mean(np.sum(algorithm.prev[m].cgt, axis=1)) for m in range(algorithm.M)]
            self._update_iteration_data(itr, algorithm, gt_costs, pol_sample_lists)
            self._gt_cost_plotter.update(gt_costs, t=itr)
        else:
            self._update_iteration_data(itr, algorithm, costs, pol_sample_lists)
        self._cost_plotter.update(costs, t=itr)
        if END_EFFECTOR_POINTS in agent.x_data_types:
            self._update_trajectory_visualizations(algorithm, agent,
                    traj_sample_lists, pol_sample_lists)

        if ioc_demo_losses:
            self._update_ioc_demo_plot(ioc_demo_losses, ioc_sample_losses)
        if ioc_dist_cost:
            self._update_ioc_dist_plot(ioc_dist_cost, ioc_demo_dist_cost)

        if self.gui_on:
            self._fig.canvas.draw()
            self._fig.canvas.flush_events() # Fixes bug in Qt4Agg backend

    def _output_column_titles(self, algorithm, policy_titles=False):
        """
        Setup iteration data column titles: iteration, average cost, and for
        each condition the mean cost over samples, step size, linear Guassian
        controller entropies, and initial/final KL divergences for BADMM.
        """
        self.set_output_text(self._hyperparams['experiment_name'])
        if isinstance(algorithm, AlgorithmMDGPS) or isinstance(algorithm, AlgorithmBADMM):
            condition_titles = '%3s | %8s %12s' % ('', '', '')
            itr_data_fields  = '%3s | %8s %12s' % ('itr', 'avg_cost', 'avg_pol_cost')
        else:
            condition_titles = '%3s | %8s' % ('', '')
            itr_data_fields  = '%3s | %8s' % ('itr', 'avg_cost')
        for m in range(algorithm.M):
            condition_titles += ' | %8s %9s %-7d' % ('', 'condition', m)
            itr_data_fields  += ' | %8s %8s %8s' % ('  cost  ', '  step  ', 'entropy ')
<<<<<<< HEAD
            if algorithm.prev[0].pol_info is not None:
                condition_titles += ' %8s %8s' % ('', '')
                itr_data_fields  += ' %8s %8s' % ('kl_div_i', 'kl_div_f')
            if algorithm._hyperparams['ioc'] and not algorithm._hyperparams['learning_from_prior']:
                condition_titles += ' %8s' % ('')
                itr_data_fields  += ' %8s' % ('kl_div')
            if 'target_end_effector' in algorithm._hyperparams:
                condition_titles += ' %8s' % ('')
                itr_data_fields  += ' %8s' % ('mean_dist')
            if policy_titles:
=======
            if isinstance(algorithm, AlgorithmBADMM):
>>>>>>> 7007cc4a
                condition_titles += ' %8s %8s %8s' % ('', '', '')
                itr_data_fields  += ' %8s %8s %8s' % ('pol_cost', 'kl_div_i', 'kl_div_f')
            elif isinstance(algorithm, AlgorithmMDGPS):
                condition_titles += ' %8s' % ('')
                itr_data_fields  += ' %8s' % ('pol_cost')
        self.append_output_text(condition_titles)
        self.append_output_text(itr_data_fields)

    def _update_iteration_data(self, itr, algorithm, costs, pol_sample_lists):
        """
        Update iteration data information: iteration, average cost, and for
        each condition the mean cost over samples, step size, linear Guassian
        controller entropies, and initial/final KL divergences for BADMM.
        """
        avg_cost = np.mean(costs)
        if pol_sample_lists is not None:
<<<<<<< HEAD
            if 'global_cost' in algorithm._hyperparams and algorithm._hyperparams['global_cost'] and \
                    type(algorithm.cost) != list:
                pol_costs = [np.mean([np.sum(algorithm.cost.eval(s)[0]) \
                        for s in pol_sample_lists[m]]) \
                        for m in range(algorithm.M)]
            else:
                pol_costs = [np.mean([np.sum(algorithm.cost[m].eval(s)[0]) \
                    for s in pol_sample_lists[m]]) \
                    for m in range(algorithm.M)]
=======
            test_idx = algorithm._hyperparams['test_conditions']
            # pol_sample_lists is a list of singletons
            samples = [sl[0] for sl in pol_sample_lists]
            pol_costs = [np.sum(algorithm.cost[idx].eval(s)[0])
                    for s, idx in zip(samples, test_idx)]
>>>>>>> 7007cc4a
            itr_data = '%3d | %8.2f %12.2f' % (itr, avg_cost, np.mean(pol_costs))
        else:
            itr_data = '%3d | %8.2f' % (itr, avg_cost)
        for m in range(algorithm.M):
            cost = costs[m]
            step = algorithm.prev[m].step_mult * algorithm.base_kl_step
            entropy = 2*np.sum(np.log(np.diagonal(algorithm.prev[m].traj_distr.chol_pol_covar,
                    axis1=1, axis2=2)))
            itr_data += ' | %8.2f %8.2f %8.2f' % (cost, step, entropy)
<<<<<<< HEAD
            if algorithm.prev[0].pol_info is not None:
                kl_div_i = algorithm.prev[m].pol_info.prev_kl[0]
                kl_div_f = algorithm.prev[m].pol_info.prev_kl[-1]
                itr_data += ' %8.2f %8.2f' % (kl_div_i, kl_div_f)
            if algorithm._hyperparams['ioc'] and not algorithm._hyperparams['learning_from_prior']:
                itr_data += ' %8.2f' % (algorithm.kl_div[itr][m])
                
            if pol_sample_lists is None:
                itr_data += ' %8.2f' % (algorithm.dists_to_target[itr][m])
            else:
                if 'target_end_effector' in algorithm._hyperparams:
                    from gps.proto.gps_pb2 import END_EFFECTOR_POINTS
                    if type(algorithm._hyperparams['target_end_effector']) is list: 
                        target_position = algorithm._hyperparams['target_end_effector'][m][:3]
                    else:
                        target_position = algorithm._hyperparams['target_end_effector'][:3]
                    cur_samples = pol_sample_lists[m].get_samples()
                    sample_end_effectors = [cur_samples[i].get(END_EFFECTOR_POINTS) for i in xrange(len(cur_samples))]
                    dists = [np.amin(np.sqrt(np.sum((sample_end_effectors[i][:, :3] - \
                                target_position.reshape(1, -1))**2, axis = 1)), axis = 0)
                                for i in xrange(len(cur_samples))]
                    itr_data += ' %8.2f' % (sum(dists) / len(cur_samples))
            if pol_sample_lists is not None:
=======
            if isinstance(algorithm, AlgorithmBADMM):
>>>>>>> 7007cc4a
                kl_div_i = algorithm.cur[m].pol_info.init_kl.mean()
                kl_div_f = algorithm.cur[m].pol_info.prev_kl.mean()
                itr_data += ' %8.2f %8.2f %8.2f' % (pol_costs[m], kl_div_i, kl_div_f)
            elif isinstance(algorithm, AlgorithmMDGPS):
                # TODO: Change for test/train better.
                if test_idx == algorithm._hyperparams['train_conditions']:
                    itr_data += ' %8.2f' % (pol_costs[m])
                else:
                    itr_data += ' %8s' % ("N/A")
        self.append_output_text(itr_data)

    def _update_trajectory_visualizations(self, algorithm, agent,
                traj_sample_lists, pol_sample_lists):
        """
        Update 3D trajectory visualizations information: the trajectory samples,
        policy samples, and linear Gaussian controller means and covariances.
        """
        xlim, ylim, zlim = self._calculate_3d_axis_limits(traj_sample_lists, pol_sample_lists)
        for m in range(algorithm.M):
            self._traj_visualizer.clear(m)
            self._traj_visualizer.set_lim(i=m, xlim=xlim, ylim=ylim, zlim=zlim)
            self._update_samples_plots(traj_sample_lists, m, 'green', 'Trajectory Samples')
            self._update_linear_gaussian_controller_plots(algorithm, agent, m)
            if pol_sample_lists:
                self._update_samples_plots(pol_sample_lists,  m, 'blue',  'Policy Samples')
        if self.gui_on:
            self._traj_visualizer.draw()    # this must be called explicitly

    def _calculate_3d_axis_limits(self, traj_sample_lists, pol_sample_lists):
        """
        Calculate the 3D axis limits shared between trajectory plots,
        based on the minimum and maximum xyz values across all samples.
        """
        all_eept = np.empty((0, 3))
        sample_lists = traj_sample_lists
        if pol_sample_lists:
            sample_lists += traj_sample_lists
        for sample_list in sample_lists:
            for sample in sample_list.get_samples():
                ee_pt = sample.get(END_EFFECTOR_POINTS)
                for i in range(ee_pt.shape[1]/3):
                    ee_pt_i = ee_pt[:, 3*i+0:3*i+3]
                    all_eept = np.r_[all_eept, ee_pt_i]
        min_xyz = np.amin(all_eept, axis=0)
        max_xyz = np.amax(all_eept, axis=0)
        xlim = buffered_axis_limits(min_xyz[0], max_xyz[0], buffer_factor=1.25)
        ylim = buffered_axis_limits(min_xyz[1], max_xyz[1], buffer_factor=1.25)
        zlim = buffered_axis_limits(min_xyz[2], max_xyz[2], buffer_factor=1.25)
        return xlim, ylim, zlim

    def _update_linear_gaussian_controller_plots(self, algorithm, agent, m):
        """
        Update the linear Guassian controller plots with iteration data,
        for the mean and covariances of the end effector points.
        """
        # Calculate mean and covariance for end effector points
        eept_idx = agent.get_idx_x(END_EFFECTOR_POINTS)
        start, end = eept_idx[0], eept_idx[-1]
        mu, sigma = algorithm.traj_opt.forward(algorithm.prev[m].traj_distr, algorithm.prev[m].traj_info)
        mu_eept, sigma_eept = mu[:, start:end+1], sigma[:, start:end+1, start:end+1]

        # Linear Gaussian Controller Distributions (Red)
        for i in range(mu_eept.shape[1]/3):
            mu, sigma = mu_eept[:, 3*i+0:3*i+3], sigma_eept[:, 3*i+0:3*i+3, 3*i+0:3*i+3]
            self._traj_visualizer.plot_3d_gaussian(i=m, mu=mu, sigma=sigma,
                    edges=100, linestyle='-', linewidth=1.0, color='red',
                    alpha=0.15, label='LG Controller Distributions')

        # Linear Gaussian Controller Means (Dark Red)
        for i in range(mu_eept.shape[1]/3):
            mu = mu_eept[:, 3*i+0:3*i+3]
            self._traj_visualizer.plot_3d_points(i=m, points=mu, linestyle='None',
                    marker='x', markersize=5.0, markeredgewidth=1.0,
                    color=(0.5, 0, 0), alpha=1.0, label='LG Controller Means')

    def _update_samples_plots(self, sample_lists, m, color, label):
        """
        Update the samples plots with iteration data, for the trajectory samples
        and the policy samples.
        """
        samples = sample_lists[m].get_samples()
        for sample in samples:
            ee_pt = sample.get(END_EFFECTOR_POINTS)
            for i in range(ee_pt.shape[1]/3):
                ee_pt_i = ee_pt[:, 3*i+0:3*i+3]
                self._traj_visualizer.plot_3d_points(m, ee_pt_i, color=color, label=label)

    def _update_ioc_demo_plot(self, demo_losses, sample_losses):
        for i in range(len(demo_losses)):
            self._demo_cost_plotter.set_sequence(i, demo_losses[i])

        for i in range(len(sample_losses)):
            self._demo_cost_plotter.set_sequence(len(demo_losses)+i, sample_losses[i], style='--')

    def _update_ioc_dist_plot(self, dist_cost, demo_dist_cost):
        self._scatter_cost_plotter.clear()
        self._scatter_cost_plotter.add_data(dist_cost[0], dist_cost[1])
        self._scatter_cost_plotter.add_data(demo_dist_cost[0], demo_dist_cost[1], color='red')

    def save_figure(self, filename):
        self._fig.savefig(filename)<|MERGE_RESOLUTION|>--- conflicted
+++ resolved
@@ -32,16 +32,13 @@
 
 from gps.proto.gps_pb2 import END_EFFECTOR_POINTS
 
-<<<<<<< HEAD
 from gps.gui.line_plot import LinePlotter, ScatterPlot
 
 NUM_DEMO_PLOTS = 5
 
-=======
 # Needed for typechecks
 from gps.algorithm.algorithm_badmm import AlgorithmBADMM
 from gps.algorithm.algorithm_mdgps import AlgorithmMDGPS
->>>>>>> 7007cc4a
 
 class GPSTrainingGUI(object):
 
@@ -334,20 +331,15 @@
         for m in range(algorithm.M):
             condition_titles += ' | %8s %9s %-7d' % ('', 'condition', m)
             itr_data_fields  += ' | %8s %8s %8s' % ('  cost  ', '  step  ', 'entropy ')
-<<<<<<< HEAD
-            if algorithm.prev[0].pol_info is not None:
-                condition_titles += ' %8s %8s' % ('', '')
-                itr_data_fields  += ' %8s %8s' % ('kl_div_i', 'kl_div_f')
+
             if algorithm._hyperparams['ioc'] and not algorithm._hyperparams['learning_from_prior']:
                 condition_titles += ' %8s' % ('')
                 itr_data_fields  += ' %8s' % ('kl_div')
             if 'target_end_effector' in algorithm._hyperparams:
                 condition_titles += ' %8s' % ('')
                 itr_data_fields  += ' %8s' % ('mean_dist')
-            if policy_titles:
-=======
+
             if isinstance(algorithm, AlgorithmBADMM):
->>>>>>> 7007cc4a
                 condition_titles += ' %8s %8s %8s' % ('', '', '')
                 itr_data_fields  += ' %8s %8s %8s' % ('pol_cost', 'kl_div_i', 'kl_div_f')
             elif isinstance(algorithm, AlgorithmMDGPS):
@@ -364,23 +356,17 @@
         """
         avg_cost = np.mean(costs)
         if pol_sample_lists is not None:
-<<<<<<< HEAD
-            if 'global_cost' in algorithm._hyperparams and algorithm._hyperparams['global_cost'] and \
-                    type(algorithm.cost) != list:
-                pol_costs = [np.mean([np.sum(algorithm.cost.eval(s)[0]) \
-                        for s in pol_sample_lists[m]]) \
-                        for m in range(algorithm.M)]
-            else:
-                pol_costs = [np.mean([np.sum(algorithm.cost[m].eval(s)[0]) \
-                    for s in pol_sample_lists[m]]) \
-                    for m in range(algorithm.M)]
-=======
             test_idx = algorithm._hyperparams['test_conditions']
             # pol_sample_lists is a list of singletons
             samples = [sl[0] for sl in pol_sample_lists]
-            pol_costs = [np.sum(algorithm.cost[idx].eval(s)[0])
-                    for s, idx in zip(samples, test_idx)]
->>>>>>> 7007cc4a
+            if 'global_cost' in algorithm._hyperparams and algorithm._hyperparams['global_cost'] and \
+                    type(algorithm.cost) != list:
+                pol_costs = [np.sum(algorithm.cost.eval(s)[0])
+                        for s in samples]
+            else:
+                
+                pol_costs = [np.sum(algorithm.cost[idx].eval(s)[0])
+                        for s, idx in zip(samples, test_idx)]
             itr_data = '%3d | %8.2f %12.2f' % (itr, avg_cost, np.mean(pol_costs))
         else:
             itr_data = '%3d | %8.2f' % (itr, avg_cost)
@@ -390,7 +376,6 @@
             entropy = 2*np.sum(np.log(np.diagonal(algorithm.prev[m].traj_distr.chol_pol_covar,
                     axis1=1, axis2=2)))
             itr_data += ' | %8.2f %8.2f %8.2f' % (cost, step, entropy)
-<<<<<<< HEAD
             if algorithm.prev[0].pol_info is not None:
                 kl_div_i = algorithm.prev[m].pol_info.prev_kl[0]
                 kl_div_f = algorithm.prev[m].pol_info.prev_kl[-1]
@@ -413,10 +398,7 @@
                                 target_position.reshape(1, -1))**2, axis = 1)), axis = 0)
                                 for i in xrange(len(cur_samples))]
                     itr_data += ' %8.2f' % (sum(dists) / len(cur_samples))
-            if pol_sample_lists is not None:
-=======
             if isinstance(algorithm, AlgorithmBADMM):
->>>>>>> 7007cc4a
                 kl_div_i = algorithm.cur[m].pol_info.init_kl.mean()
                 kl_div_f = algorithm.cur[m].pol_info.prev_kl.mean()
                 itr_data += ' %8.2f %8.2f %8.2f' % (pol_costs[m], kl_div_i, kl_div_f)
