--- conflicted
+++ resolved
@@ -321,17 +321,10 @@
             entropy = 2*np.sum(np.log(np.diagonal(algorithm.prev[m].traj_distr.chol_pol_covar,
                     axis1=1, axis2=2)))
             itr_data += ' | %8.2f %8.2f %8.2f' % (cost, step, entropy)
-<<<<<<< HEAD
             if pol_sample_lists is not None:
-                kl_div_i = algorithm.prev[m].pol_info.prev_kl[0]
-                kl_div_f = algorithm.prev[m].pol_info.prev_kl[-1]
-                itr_data += ' %8.2f %8.2f %8.2f' % (pol_costs[m], kl_div_i, kl_div_f)
-=======
-            if algorithm.prev[0].pol_info is not None:
                 kl_div_i = algorithm.cur[m].pol_info.init_kl.sum()
                 kl_div_f = algorithm.cur[m].pol_info.prev_kl.sum()
-                itr_data += ' %8.2f %8.2f' % (kl_div_i, kl_div_f)
->>>>>>> b26fb158
+                itr_data += ' %8.2f %8.2f %8.2f' % (pol_costs[m], kl_div_i, kl_div_f)
         self.append_output_text(itr_data)
 
     def _update_trajectory_visualizations(self, algorithm, agent,
