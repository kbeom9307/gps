""" This file provides an example tensorflow network used to define a policy. """

import tensorflow as tf
from gps.algorithm.policy_opt.tf_utils import TfMap
import numpy as np


def init_weights(shape, name=None):
    return tf.get_variable(name, initializer=tf.random_normal(shape, stddev=0.01))


def init_bias(shape, name=None):
    return tf.get_variable(name, initializer=tf.zeros(shape, dtype='float'))


def batched_matrix_vector_multiply(vector, matrix):
    """ computes x^T A in mini-batches. """
    vector_batch_as_matricies = tf.expand_dims(vector, [1])
    mult_result = tf.batch_matmul(vector_batch_as_matricies, matrix)
    squeezed_result = tf.squeeze(mult_result, [1])
    return squeezed_result


def euclidean_loss_layer(a, b, precision, batch_size):
    """ Math:  out = (action - mlp_out)'*precision*(action-mlp_out)
                    = (u-uhat)'*A*(u-uhat)"""
    scale_factor = tf.constant(2*batch_size, dtype='float')
    uP = batched_matrix_vector_multiply(a-b, precision)
    uPu = tf.reduce_sum(uP*(a-b))  # this last dot product is then summed, so we just the sum all at once.
    return uPu/scale_factor


def get_input_layer(dim_input, dim_output):
    """produce the placeholder inputs that are used to run ops forward and backwards.
        net_input: usually an observation.
        action: mu, the ground truth actions we're trying to learn.
        precision: precision matrix used to commpute loss."""
    net_input = tf.placeholder("float", [None, dim_input], name='nn_input')
    action = tf.placeholder('float', [None, dim_output], name='action')
    precision = tf.placeholder('float', [None, dim_output, dim_output], name='precision')
    return net_input, action, precision


def get_mlp_layers(mlp_input, number_layers, dimension_hidden):
    """compute MLP with specified number of layers.
        math: sigma(Wx + b)
        for each layer, where sigma is by default relu"""
    cur_top = mlp_input
    weights = []
    biases = []
    for layer_step in range(0, number_layers):
        in_shape = cur_top.get_shape().dims[1].value
        cur_weight = init_weights([in_shape, dimension_hidden[layer_step]], name='w_' + str(layer_step))
        cur_bias = init_bias([dimension_hidden[layer_step]], name='b_' + str(layer_step))
        weights.append(cur_weight)
        biases.append(cur_bias)
        if layer_step != number_layers-1:  # final layer has no RELU
            cur_top = tf.nn.relu(tf.matmul(cur_top, cur_weight) + cur_bias)
        else:
            cur_top = tf.matmul(cur_top, cur_weight) + cur_bias

    return cur_top, weights, biases


def get_loss_layer(mlp_out, action, precision, batch_size):
    """The loss layer used for the MLP network is obtained through this class."""
    return euclidean_loss_layer(a=action, b=mlp_out, precision=precision, batch_size=batch_size)


def example_tf_network(dim_input=27, dim_output=7, batch_size=25, network_config=None):
    """
    An example of how one might want to specify a network in tensorflow.

    Args:
        dim_input: Dimensionality of input.
        dim_output: Dimensionality of the output.
        batch_size: Batch size.
    Returns:
        a TfMap object used to serialize, inputs, outputs, and loss.
    """
    n_layers = 2
    dim_hidden = (n_layers - 1) * [40]
    dim_hidden.append(dim_output)
    nn_input, action, precision = get_input_layer(dim_input, dim_output)
<<<<<<< HEAD
    mlp_applied, weights_FC, biases_FC = get_mlp_layers(nn_input, n_layers, dim_hidden)
    fc_vars = weights_FC + biases_FC
=======
    mlp_applied, _, _ = get_mlp_layers(nn_input, n_layers, dim_hidden)
>>>>>>> 52278e13
    loss_out = get_loss_layer(mlp_out=mlp_applied, action=action, precision=precision, batch_size=batch_size)

    return TfMap.init_from_lists([nn_input, action, precision], [mlp_applied], [loss_out]), fc_vars, []


def multi_modal_network(dim_input=27, dim_output=7, batch_size=25, network_config=None):
    """
    An example a network in theano that has both state and image inputs.

    Args:
        dim_input: Dimensionality of input.
        dim_output: Dimensionality of the output.
        batch_size: Batch size.
        network_config: dictionary of network structure parameters
    Returns:
        A tfMap object that stores inputs, outputs, and scalar loss.
    """
    n_layers = 2
    layer_size = 20
    dim_hidden = (n_layers - 1)*[layer_size]
    dim_hidden.append(dim_output)
    pool_size = 2
    filter_size = 3

    # List of indices for state (vector) data and image (tensor) data in observation.
    x_idx, img_idx, i = [], [], 0
    for sensor in network_config['obs_include']:
        dim = network_config['sensor_dims'][sensor]
        if sensor in network_config['obs_image_data']:
            img_idx = img_idx + list(range(i, i+dim))
        else:
            x_idx = x_idx + list(range(i, i+dim))
        i += dim

    nn_input, action, precision = get_input_layer(dim_input, dim_output)

    state_input = nn_input[:, 0:x_idx[-1]+1]
    image_input = nn_input[:, x_idx[-1]+1:img_idx[-1]+1]

    # image goes through 2 convnet layers
    num_filters = network_config['num_filters']

    im_height = network_config['image_height']
    im_width = network_config['image_width']
    num_channels = network_config['image_channels']
    image_input = tf.reshape(image_input, [-1, im_width, im_height, num_channels])

    # we pool twice, each time reducing the image size by a factor of 2.
    conv_out_size = int(im_width/(2.0*pool_size)*im_height/(2.0*pool_size)*num_filters[1])
    first_dense_size = conv_out_size + len(x_idx)

    # Store layers weight & bias
    weights = {
        'wc1': get_xavier_weights([filter_size, filter_size, num_channels, num_filters[0]], (pool_size, pool_size)), # 5x5 conv, 1 input, 32 outputs
        'wc2': get_xavier_weights([filter_size, filter_size, num_filters[0], num_filters[1]], (pool_size, pool_size)), # 5x5 conv, 32 inputs, 64 outputs
    }

    biases = {
        'bc1': init_bias([num_filters[0]]),
        'bc2': init_bias([num_filters[1]]),
    }

    conv_layer_0 = conv2d(img=image_input, w=weights['wc1'], b=biases['bc1'])

    conv_layer_0 = max_pool(conv_layer_0, k=pool_size)

    conv_layer_1 = conv2d(img=conv_layer_0, w=weights['wc2'], b=biases['bc2'])

    conv_layer_1 = max_pool(conv_layer_1, k=pool_size)

    conv_out_flat = tf.reshape(conv_layer_1, [-1, conv_out_size])

    fc_input = tf.concat(concat_dim=1, values=[conv_out_flat, state_input])

    fc_output, _, _ = get_mlp_layers(fc_input, n_layers, dim_hidden)

    loss = euclidean_loss_layer(a=action, b=fc_output, precision=precision, batch_size=batch_size)
    return TfMap.init_from_lists([nn_input, action, precision], [fc_output], [loss])

def multi_modal_network_fp(dim_input=27, dim_output=7, batch_size=25, network_config=None):
    """
    An example a network in theano that has both state and image inputs, with the feature
    point architecture (spatial softmax + expectation).
    Args:
        dim_input: Dimensionality of input.
        dim_output: Dimensionality of the output.
        batch_size: Batch size.
        network_config: dictionary of network structure parameters
    Returns:
        A tfMap object that stores inputs, outputs, and scalar loss.
    """
    n_layers = 3
    layer_size = 20
    dim_hidden = (n_layers - 1)*[layer_size]
    dim_hidden.append(dim_output)
    pool_size = 2
    filter_size = 5

    # List of indices for state (vector) data and image (tensor) data in observation.
    x_idx, img_idx, i = [], [], 0
    for sensor in network_config['obs_include']:
        dim = network_config['sensor_dims'][sensor]
        if sensor in network_config['obs_image_data']:
            img_idx = img_idx + list(range(i, i+dim))
        else:
            x_idx = x_idx + list(range(i, i+dim))
        i += dim

    nn_input, action, precision = get_input_layer(dim_input, dim_output)

    state_input = nn_input[:, 0:x_idx[-1]+1]
    image_input = nn_input[:, x_idx[-1]+1:img_idx[-1]+1]

    # image goes through 3 convnet layers
    num_filters = network_config['num_filters']

    im_height = network_config['image_height']
    im_width = network_config['image_width']
    num_channels = network_config['image_channels']
    image_input = tf.reshape(image_input, [-1, num_channels, im_width, im_height])
    image_input = tf.transpose(image_input, perm=[0,3,2,1])

    # we pool twice, each time reducing the image size by a factor of 2.
    conv_out_size = int(im_width/(2.0*pool_size)*im_height/(2.0*pool_size)*num_filters[1])
    first_dense_size = conv_out_size + len(x_idx)

    # Store layers weight & bias
    with tf.variable_scope('conv_params'):
        weights = {
            'wc1': init_weights([filter_size, filter_size, num_channels, num_filters[0]], name='wc1'), # 5x5 conv, 1 input, 32 outputs
            'wc2': init_weights([filter_size, filter_size, num_filters[0], num_filters[1]], name='wc2'), # 5x5 conv, 32 inputs, 64 outputs
            'wc3': init_weights([filter_size, filter_size, num_filters[1], num_filters[2]], name='wc3'), # 5x5 conv, 32 inputs, 64 outputs
        }

        biases = {
            'bc1': init_bias([num_filters[0]], name='bc1'),
            'bc2': init_bias([num_filters[1]], name='bc2'),
            'bc3': init_bias([num_filters[2]], name='bc3'),
        }

    conv_layer_0 = conv2d(img=image_input, w=weights['wc1'], b=biases['bc1'], strides=[1,2,2,1])
    conv_layer_1 = conv2d(img=conv_layer_0, w=weights['wc2'], b=biases['bc2'])
    conv_layer_2 = conv2d(img=conv_layer_1, w=weights['wc3'], b=biases['bc3'])

    _, num_rows, num_cols, num_fp = conv_layer_2.get_shape()
    num_rows, num_cols, num_fp = [int(x) for x in [num_rows, num_cols, num_fp]]
    x_map = np.empty([num_rows, num_cols], np.float32)
    y_map = np.empty([num_rows, num_cols], np.float32)

    for i in range(num_rows):
        for j in range(num_cols):
            x_map[i, j] = (i - num_rows / 2.0) / num_rows
            y_map[i, j] = (j - num_cols / 2.0) / num_cols

    x_map = tf.convert_to_tensor(x_map)
    y_map = tf.convert_to_tensor(y_map)

    x_map = tf.reshape(x_map, [num_rows * num_cols])
    y_map = tf.reshape(y_map, [num_rows * num_cols])

    # rearrange features to be [batch_size, num_fp, num_rows, num_cols]
    features = tf.reshape(tf.transpose(conv_layer_2, [0,3,1,2]),
                          [-1, num_rows*num_cols])
    softmax = tf.nn.softmax(features)

    fp_x = tf.reduce_sum(tf.mul(x_map, softmax), [1], keep_dims=True)
    fp_y = tf.reduce_sum(tf.mul(y_map, softmax), [1], keep_dims=True)

    fp = tf.reshape(tf.concat(1, [fp_x, fp_y]), [-1, num_fp*2])

    fc_input = tf.concat(concat_dim=1, values=[fp, state_input]) # TODO - switch these two?

    fc_output, weights_FC, biases_FC = get_mlp_layers(fc_input, n_layers, dim_hidden)
    fc_vars = weights_FC + biases_FC

    loss = euclidean_loss_layer(a=action, b=fc_output, precision=precision, batch_size=batch_size)
    nnet = TfMap.init_from_lists([nn_input, action, precision], [fc_output], [loss], fp=fp, debug=conv_layer_2)
    last_conv_vars = fc_input

    return nnet, fc_vars, last_conv_vars


def conv2d(img, w, b, strides=[1, 1, 1, 1]):
    return tf.nn.relu(tf.nn.bias_add(tf.nn.conv2d(img, w, strides=strides, padding='SAME'), b))


def max_pool(img, k):
    return tf.nn.max_pool(img, ksize=[1, k, k, 1], strides=[1, k, k, 1], padding='SAME')


def get_xavier_weights(filter_shape, poolsize=(2, 2)):
    fan_in = np.prod(filter_shape[1:])
    fan_out = (filter_shape[0] * np.prod(filter_shape[2:]) //
               np.prod(poolsize))

    low = -4*np.sqrt(6.0/(fan_in + fan_out)) # use 4 for sigmoid, 1 for tanh activation
    high = 4*np.sqrt(6.0/(fan_in + fan_out))
    return tf.Variable(tf.random_uniform(filter_shape, minval=low, maxval=high, dtype=tf.float32))

<|MERGE_RESOLUTION|>--- conflicted
+++ resolved
@@ -82,12 +82,8 @@
     dim_hidden = (n_layers - 1) * [40]
     dim_hidden.append(dim_output)
     nn_input, action, precision = get_input_layer(dim_input, dim_output)
-<<<<<<< HEAD
     mlp_applied, weights_FC, biases_FC = get_mlp_layers(nn_input, n_layers, dim_hidden)
     fc_vars = weights_FC + biases_FC
-=======
-    mlp_applied, _, _ = get_mlp_layers(nn_input, n_layers, dim_hidden)
->>>>>>> 52278e13
     loss_out = get_loss_layer(mlp_out=mlp_applied, action=action, precision=precision, batch_size=batch_size)
 
     return TfMap.init_from_lists([nn_input, action, precision], [mlp_applied], [loss_out]), fc_vars, []
