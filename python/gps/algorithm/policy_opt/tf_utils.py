import tensorflow as tf
import numpy as np


def check_list_and_convert(the_object):
    if isinstance(the_object, list):
        return the_object
    return [the_object]


class TfMap:
    """ a container for inputs, outputs, and loss in a tf graph. This object exists only
    to make well-defined the tf inputs, outputs, and losses used in the policy_opt_tf class."""

<<<<<<< HEAD
    def __init__(self, input_tensor, target_output_tensor,
                 precision_tensor, output_op, loss_op, fp=None):
=======
    def __init__(self, input_tensor, target_output_tensor, precision_tensor, output_op, loss_op, fp=None, image=None, debug=None, random_seed=0):
>>>>>>> 8d0bb70c
        self.input_tensor = input_tensor
        self.target_output_tensor = target_output_tensor
        self.precision_tensor = precision_tensor
        self.output_op = output_op
        self.loss_op = loss_op
<<<<<<< HEAD
        self.img_feat_op = fp

    @classmethod
    def init_from_lists(cls, inputs, outputs, loss, fp=None):
=======
        self.debug = debug
        self.img_feat_op = fp
        self.img_op = image
        self.random_seed = random_seed

    @classmethod
    def init_from_lists(cls, inputs, outputs, loss, fp=None, image=None, debug=None, random_seed=0):
>>>>>>> 8d0bb70c
        inputs = check_list_and_convert(inputs)
        outputs = check_list_and_convert(outputs)
        loss = check_list_and_convert(loss)
        if len(inputs) < 3:  # pad for the constructor if needed.
            inputs += [None]*(3 - len(inputs))
<<<<<<< HEAD
        return cls(inputs[0], inputs[1], inputs[2], outputs[0], loss[0], fp=fp)
=======
        return cls(inputs[0], inputs[1], inputs[2], outputs[0], loss[0], fp=fp, image=image, debug=debug, random_seed=random_seed)
>>>>>>> 8d0bb70c

    def get_input_tensor(self):
        return self.input_tensor

    def set_input_tensor(self, input_tensor):
        self.input_tensor = input_tensor

    def get_target_output_tensor(self):
        return self.target_output_tensor

    def set_target_output_tensor(self, target_output_tensor):
        self.target_output_tensor = target_output_tensor

    def get_precision_tensor(self):
        return self.precision_tensor

    def set_precision_tensor(self, precision_tensor):
        self.precision_tensor = precision_tensor

    def get_output_op(self):
        return self.output_op

    def get_feature_op(self):
        return self.img_feat_op

<<<<<<< HEAD
=======
    def get_image_op(self):
        return self.img_op

>>>>>>> 8d0bb70c
    def set_output_op(self, output_op):
        self.output_op = output_op

    def get_loss_op(self):
        return self.loss_op

    def set_loss_op(self, loss_op):
        self.loss_op = loss_op


class TfSolver:
    """ A container for holding solver hyperparams in tensorflow. Used to execute backwards pass. """
<<<<<<< HEAD
    def __init__(self, loss_scalar, solver_name='adam', base_lr=None, lr_policy=None,
                 momentum=None, weight_decay=None, fc_vars=None,
=======
    def __init__(self, loss_scalar, graph=None, solver_name='adam', base_lr=None, lr_policy=None,
                 momentum=None, weight_decay=None, robot_number=0, fc_vars=None,
>>>>>>> 8d0bb70c
                 last_conv_vars=None, vars_to_opt=None):
        self.base_lr = base_lr
        self.lr_policy = lr_policy
        self.momentum = momentum
        self.solver_name = solver_name
        self.loss_scalar = loss_scalar
        self.graph = graph
        if self.lr_policy != 'fixed':
            raise NotImplementedError('learning rate policies other than fixed are not implemented')

        self.weight_decay = weight_decay
<<<<<<< HEAD
        if weight_decay is not None:
            if vars_to_opt is None:
                trainable_vars = tf.trainable_variables()
            else:
                trainable_vars = vars_to_opt
            loss_with_reg = self.loss_scalar
            for var in trainable_vars:
                loss_with_reg += self.weight_decay*tf.nn.l2_loss(var)
            self.loss_scalar = loss_with_reg

        self.solver_op = self.get_solver_op()
        if fc_vars is not None:
            self.fc_vars = fc_vars
            self.last_conv_vars = last_conv_vars
            self.fc_solver_op = self.get_solver_op(var_list=fc_vars)

    def get_solver_op(self, var_list=None, loss=None):
        solver_string = self.solver_name.lower()
        if var_list is None:
            var_list = tf.trainable_variables()
        if loss is None:
            loss = self.loss_scalar
        if solver_string == 'adam':
            return tf.train.AdamOptimizer(learning_rate=self.base_lr,
                                          beta1=self.momentum).minimize(loss, var_list=var_list)
        elif solver_string == 'rmsprop':
            return tf.train.RMSPropOptimizer(learning_rate=self.base_lr,
                                             decay=self.momentum).minimize(loss, var_list=var_list)
        elif solver_string == 'momentum':
            return tf.train.MomentumOptimizer(learning_rate=self.base_lr,
                                              momentum=self.momentum).minimize(loss, var_list=var_list)
        elif solver_string == 'adagrad':
            return tf.train.AdagradOptimizer(learning_rate=self.base_lr,
                                             initial_accumulator_value=self.momentum).minimize(loss, var_list=var_list)
        elif solver_string == 'sgd':
            return tf.train.GradientDescentOptimizer(learning_rate=self.base_lr).minimize(loss, var_list=var_list)
        else:
            raise NotImplementedError("Please select a valid optimizer.")
=======
        with self.graph.as_default():
            if weight_decay is not None:
                if vars_to_opt is None:
                    trainable_vars = tf.trainable_variables()
                else:
                    trainable_vars = vars_to_opt
                loss_with_reg = self.loss_scalar
                for var in trainable_vars:
                    loss_with_reg += self.weight_decay*tf.nn.l2_loss(var)
                self.loss_scalar = loss_with_reg

            self.solver_op = self.get_solver_op(var_list=vars_to_opt)
            if fc_vars is not None:
                self.fc_vars = fc_vars
                self.last_conv_vars = last_conv_vars
                self.fc_solver_op = self.get_solver_op(var_list=fc_vars)
            self.trainable_variables = tf.trainable_variables()

    def get_solver_op(self, var_list=None, loss=None):
        solver_string = self.solver_name.lower()
        with self.graph.as_default():
            if var_list is None:
                var_list = tf.trainable_variables()
            if loss is None:
                loss = self.loss_scalar
            if solver_string == 'adam':
                return tf.train.AdamOptimizer(learning_rate=self.base_lr,
                                              beta1=self.momentum).minimize(loss, var_list=var_list)
            elif solver_string == 'rmsprop':
                return tf.train.RMSPropOptimizer(learning_rate=self.base_lr,
                                                 decay=self.momentum).minimize(loss, var_list=var_list)
            elif solver_string == 'momentum':
                return tf.train.MomentumOptimizer(learning_rate=self.base_lr,
                                                  momentum=self.momentum).minimize(loss, var_list=var_list)
            elif solver_string == 'adagrad':
                return tf.train.AdagradOptimizer(learning_rate=self.base_lr,
                                                 initial_accumulator_value=self.momentum).minimize(loss, var_list=var_list)
            elif solver_string == 'sgd':
                return tf.train.GradientDescentOptimizer(learning_rate=self.base_lr).minimize(loss, var_list=var_list)
            else:
                raise NotImplementedError("Please select a valid optimizer.")
>>>>>>> 8d0bb70c

    def get_last_conv_values(self, sess, feed_dict, num_values, batch_size):
        i = 0
        values = []
        while i < num_values:
            batch_dict = {}
            start = i
            end = min(i+batch_size, num_values)
            for k,v in feed_dict.iteritems():
                batch_dict[k] = v[start:end]
<<<<<<< HEAD
            batch_vals = sess.run(self.last_conv_vars, batch_dict)
=======
            with self.graph.as_default():
                batch_vals = sess.run(self.last_conv_vars, batch_dict)
>>>>>>> 8d0bb70c
            values.append(batch_vals)
            i = end
        i = 0
        final_value = np.concatenate([values[i] for i in range(len(values))])
        return final_value

    def get_var_values(self, sess, var, feed_dict, num_values, batch_size):
        i = 0
        values = []
        while i < num_values:
            batch_dict = {}
            start = i
            end = min(i+batch_size, num_values)
            for k,v in feed_dict.iteritems():
                batch_dict[k] = v[start:end]
<<<<<<< HEAD
            batch_vals = sess.run(var, batch_dict)
=======
            with self.graph.as_default():
                batch_vals = sess.run(var, batch_dict)
>>>>>>> 8d0bb70c
            values.append(batch_vals)
            i = end
        i = 0
        final_values = np.concatenate([values[i] for i in range(len(values))])
        return final_values

    def __call__(self, feed_dict, sess, device_string="/cpu:0", use_fc_solver=False):
        with tf.device(device_string):
<<<<<<< HEAD
            if use_fc_solver:
                loss = sess.run([self.loss_scalar, self.fc_solver_op], feed_dict)
            else:
                loss = sess.run([self.loss_scalar, self.solver_op], feed_dict)
            return loss[0]
=======
            with self.graph.as_default():
                if use_fc_solver:
                    loss = sess.run([self.loss_scalar, self.fc_solver_op], feed_dict)
                else:
                    loss = sess.run([self.loss_scalar, self.solver_op], feed_dict)
                return loss[0]
>>>>>>> 8d0bb70c
<|MERGE_RESOLUTION|>--- conflicted
+++ resolved
@@ -12,23 +12,12 @@
     """ a container for inputs, outputs, and loss in a tf graph. This object exists only
     to make well-defined the tf inputs, outputs, and losses used in the policy_opt_tf class."""
 
-<<<<<<< HEAD
-    def __init__(self, input_tensor, target_output_tensor,
-                 precision_tensor, output_op, loss_op, fp=None):
-=======
     def __init__(self, input_tensor, target_output_tensor, precision_tensor, output_op, loss_op, fp=None, image=None, debug=None, random_seed=0):
->>>>>>> 8d0bb70c
         self.input_tensor = input_tensor
         self.target_output_tensor = target_output_tensor
         self.precision_tensor = precision_tensor
         self.output_op = output_op
         self.loss_op = loss_op
-<<<<<<< HEAD
-        self.img_feat_op = fp
-
-    @classmethod
-    def init_from_lists(cls, inputs, outputs, loss, fp=None):
-=======
         self.debug = debug
         self.img_feat_op = fp
         self.img_op = image
@@ -36,17 +25,12 @@
 
     @classmethod
     def init_from_lists(cls, inputs, outputs, loss, fp=None, image=None, debug=None, random_seed=0):
->>>>>>> 8d0bb70c
         inputs = check_list_and_convert(inputs)
         outputs = check_list_and_convert(outputs)
         loss = check_list_and_convert(loss)
         if len(inputs) < 3:  # pad for the constructor if needed.
             inputs += [None]*(3 - len(inputs))
-<<<<<<< HEAD
-        return cls(inputs[0], inputs[1], inputs[2], outputs[0], loss[0], fp=fp)
-=======
         return cls(inputs[0], inputs[1], inputs[2], outputs[0], loss[0], fp=fp, image=image, debug=debug, random_seed=random_seed)
->>>>>>> 8d0bb70c
 
     def get_input_tensor(self):
         return self.input_tensor
@@ -72,12 +56,9 @@
     def get_feature_op(self):
         return self.img_feat_op
 
-<<<<<<< HEAD
-=======
     def get_image_op(self):
         return self.img_op
 
->>>>>>> 8d0bb70c
     def set_output_op(self, output_op):
         self.output_op = output_op
 
@@ -90,13 +71,8 @@
 
 class TfSolver:
     """ A container for holding solver hyperparams in tensorflow. Used to execute backwards pass. """
-<<<<<<< HEAD
-    def __init__(self, loss_scalar, solver_name='adam', base_lr=None, lr_policy=None,
-                 momentum=None, weight_decay=None, fc_vars=None,
-=======
     def __init__(self, loss_scalar, graph=None, solver_name='adam', base_lr=None, lr_policy=None,
                  momentum=None, weight_decay=None, robot_number=0, fc_vars=None,
->>>>>>> 8d0bb70c
                  last_conv_vars=None, vars_to_opt=None):
         self.base_lr = base_lr
         self.lr_policy = lr_policy
@@ -108,46 +84,6 @@
             raise NotImplementedError('learning rate policies other than fixed are not implemented')
 
         self.weight_decay = weight_decay
-<<<<<<< HEAD
-        if weight_decay is not None:
-            if vars_to_opt is None:
-                trainable_vars = tf.trainable_variables()
-            else:
-                trainable_vars = vars_to_opt
-            loss_with_reg = self.loss_scalar
-            for var in trainable_vars:
-                loss_with_reg += self.weight_decay*tf.nn.l2_loss(var)
-            self.loss_scalar = loss_with_reg
-
-        self.solver_op = self.get_solver_op()
-        if fc_vars is not None:
-            self.fc_vars = fc_vars
-            self.last_conv_vars = last_conv_vars
-            self.fc_solver_op = self.get_solver_op(var_list=fc_vars)
-
-    def get_solver_op(self, var_list=None, loss=None):
-        solver_string = self.solver_name.lower()
-        if var_list is None:
-            var_list = tf.trainable_variables()
-        if loss is None:
-            loss = self.loss_scalar
-        if solver_string == 'adam':
-            return tf.train.AdamOptimizer(learning_rate=self.base_lr,
-                                          beta1=self.momentum).minimize(loss, var_list=var_list)
-        elif solver_string == 'rmsprop':
-            return tf.train.RMSPropOptimizer(learning_rate=self.base_lr,
-                                             decay=self.momentum).minimize(loss, var_list=var_list)
-        elif solver_string == 'momentum':
-            return tf.train.MomentumOptimizer(learning_rate=self.base_lr,
-                                              momentum=self.momentum).minimize(loss, var_list=var_list)
-        elif solver_string == 'adagrad':
-            return tf.train.AdagradOptimizer(learning_rate=self.base_lr,
-                                             initial_accumulator_value=self.momentum).minimize(loss, var_list=var_list)
-        elif solver_string == 'sgd':
-            return tf.train.GradientDescentOptimizer(learning_rate=self.base_lr).minimize(loss, var_list=var_list)
-        else:
-            raise NotImplementedError("Please select a valid optimizer.")
-=======
         with self.graph.as_default():
             if weight_decay is not None:
                 if vars_to_opt is None:
@@ -189,7 +125,6 @@
                 return tf.train.GradientDescentOptimizer(learning_rate=self.base_lr).minimize(loss, var_list=var_list)
             else:
                 raise NotImplementedError("Please select a valid optimizer.")
->>>>>>> 8d0bb70c
 
     def get_last_conv_values(self, sess, feed_dict, num_values, batch_size):
         i = 0
@@ -200,12 +135,8 @@
             end = min(i+batch_size, num_values)
             for k,v in feed_dict.iteritems():
                 batch_dict[k] = v[start:end]
-<<<<<<< HEAD
-            batch_vals = sess.run(self.last_conv_vars, batch_dict)
-=======
             with self.graph.as_default():
                 batch_vals = sess.run(self.last_conv_vars, batch_dict)
->>>>>>> 8d0bb70c
             values.append(batch_vals)
             i = end
         i = 0
@@ -221,12 +152,8 @@
             end = min(i+batch_size, num_values)
             for k,v in feed_dict.iteritems():
                 batch_dict[k] = v[start:end]
-<<<<<<< HEAD
-            batch_vals = sess.run(var, batch_dict)
-=======
             with self.graph.as_default():
                 batch_vals = sess.run(var, batch_dict)
->>>>>>> 8d0bb70c
             values.append(batch_vals)
             i = end
         i = 0
@@ -235,17 +162,9 @@
 
     def __call__(self, feed_dict, sess, device_string="/cpu:0", use_fc_solver=False):
         with tf.device(device_string):
-<<<<<<< HEAD
-            if use_fc_solver:
-                loss = sess.run([self.loss_scalar, self.fc_solver_op], feed_dict)
-            else:
-                loss = sess.run([self.loss_scalar, self.solver_op], feed_dict)
-            return loss[0]
-=======
             with self.graph.as_default():
                 if use_fc_solver:
                     loss = sess.run([self.loss_scalar, self.fc_solver_op], feed_dict)
                 else:
                     loss = sess.run([self.loss_scalar, self.solver_op], feed_dict)
-                return loss[0]
->>>>>>> 8d0bb70c
+                return loss[0]