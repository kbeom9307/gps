--- conflicted
+++ resolved
@@ -144,14 +144,10 @@
         """ Compute cost estimates used in the LQR backward pass. """
         # TODO generate synethic samples here if desired? (or somewhere else)?
         traj_info, traj_distr = self.cur[m].traj_info, self.cur[m].traj_distr
-<<<<<<< HEAD
-        multiplier = self._hyperparams['max_ent_traj']
-=======
         if self._hyperparams['ioc_maxent_iter'] == -1 or self.iteration_count < self._hyperparams['ioc_maxent_iter']:
             multiplier = self._hyperparams["max_ent_traj"]
         else:
             multiplier = 0.0
->>>>>>> 8d0bb70c
         fCm, fcv = traj_info.Cm / (eta + multiplier), traj_info.cv / (eta + multiplier)
         K, ipc, k = traj_distr.K, traj_distr.inv_pol_covar, traj_distr.k
 
