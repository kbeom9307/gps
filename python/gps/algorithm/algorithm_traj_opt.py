""" This file defines the iLQG-based trajectory optimization method. """
import logging

import numpy as np


from gps.algorithm.algorithm import Algorithm
from gps.sample.sample_list import SampleList
from gps.algorithm.traj_opt.traj_opt_utils import traj_distr_kl
from gps.proto.gps_pb2 import JOINT_ANGLES, JOINT_VELOCITIES, \
        END_EFFECTOR_POINTS, END_EFFECTOR_POINT_VELOCITIES, \
        END_EFFECTOR_POINT_JACOBIANS, ACTION, RGB_IMAGE, RGB_IMAGE_SIZE, \
        CONTEXT_IMAGE, CONTEXT_IMAGE_SIZE

LOGGER = logging.getLogger(__name__)


class AlgorithmTrajOpt(Algorithm):
    """ Sample-based trajectory optimization. """
    def __init__(self, hyperparams):
        Algorithm.__init__(self, hyperparams)
        # self.policy_opt = self._hyperparams['policy_opt']['type'](
        #         self._hyperparams['policy_opt'], self.dO, self.dU
        #         )

    def iteration(self, sample_lists):
        """
        Run iteration of LQR.
        Args:
            sample_lists: List of SampleList objects for each condition.
        """
        self.N = sum(len(self.sample_list[i]) for i in self.sample_list.keys())
        for m in range(self.M):
            self.cur[m].sample_list = sample_lists[m]
            prev_samples = self.sample_list[m].get_samples()
            prev_samples.extend(sample_lists[m].get_samples())
            self.sample_list[m] = SampleList(prev_samples)
            self.N += len(sample_lists[m])

        # Update dynamics model using all samples.
        self._update_dynamics()

        # Update the cost during learning if we use IOC.
        if self._hyperparams['ioc']:
            self._update_cost()

        self._update_step_size()  # KL Divergence step size.

        # Run inner loop to compute new policies.
        for _ in range(self._hyperparams['inner_iterations']):
            self._update_trajectories()

        # Computing KL-divergence between sample distribution and demo distribution
        itr = self.iteration_count
        if self._hyperparams['ioc']:
            for i in xrange(self.M):
                mu, sigma = self.traj_opt.forward(self.traj_distr[itr][i], self.traj_info[itr][i])
                # KL divergence between current traj. distribution and gt distribution
                self.kl_div[itr].append(traj_distr_kl(mu, sigma, self.traj_distr[itr][i], self.demo_traj[0])) # Assuming Md == 1

        if self._hyperparams['learning_from_prior']:
            for i in xrange(self.M):
                target_position = self._hyperparams['target_end_effector'][:3]
                cur_samples = sample_lists[i].get_samples()
                sample_end_effectors = [cur_samples[i].get(END_EFFECTOR_POINTS) for i in xrange(len(cur_samples))]
                dists = [np.nanmin(np.sqrt(np.sum((sample_end_effectors[i][:, :3] - target_position.reshape(1, -1))**2, axis = 1)), axis = 0) \
                         for i in xrange(len(cur_samples))]
                self.min_sample = cur_samples[dists.index(min(dists))]
                self.dists_to_target[itr].append(sum(dists) / len(cur_samples))
        self._advance_iteration_variables()

    def _update_step_size(self):
        """ Evaluate costs on samples, and adjust the step size. """
        # Evaluate cost function for all conditions and samples.
        for m in range(self.M):
            self._eval_cost(m)

        # Adjust step size relative to the previous iteration.
        for m in range(self.M):
            if self.iteration_count >= 1 and self.prev[m].sample_list:
                self._stepadjust(m)

    def _stepadjust(self, m):
        """
        Calculate new step sizes.
        Args:
            m: Condition
        """
        # Compute values under Laplace approximation. This is the policy
        # that the previous samples were actually drawn from under the
        # dynamics that were estimated from the previous samples.
        previous_laplace_obj = self.traj_opt.estimate_cost(
            self.prev[m].traj_distr, self.prev[m].traj_info
        )
        # This is the policy that we just used under the dynamics that
        # were estimated from the previous samples (so this is the cost
        # we thought we would have).
        new_predicted_laplace_obj = self.traj_opt.estimate_cost(
            self.cur[m].traj_distr, self.prev[m].traj_info
        )

        # This is the actual cost we have under the current trajectory
        # based on the latest samples.
        if self._hyperparams['ioc']:
          # use prevous cost to estimate cost of current traj distr.
          self._eval_cost(m, prev_cost=True)
          new_actual_laplace_obj = self.traj_opt.estimate_cost(
              self.cur[m].traj_distr, self.cur[m].prevcost_traj_info
          )
        else:
          new_actual_laplace_obj = self.traj_opt.estimate_cost(
              self.cur[m].traj_distr, self.cur[m].traj_info
          )

        # Measure the entropy of the current trajectory (for printout).
        ent = self._measure_ent(m)

        # Compute actual objective values based on the samples.
        previous_mc_obj = np.mean(np.sum(self.prev[m].cs, axis=1), axis=0)
        new_mc_obj = np.mean(np.sum(self.cur[m].prevcost_cs, axis=1), axis=0)

        LOGGER.debug('Trajectory step: ent: %f cost: %f -> %f',
                     ent, previous_mc_obj, new_mc_obj)

        # Compute predicted and actual improvement.
        predicted_impr = np.sum(previous_laplace_obj) - \
                np.sum(new_predicted_laplace_obj)
        actual_impr = np.sum(previous_laplace_obj) - \
                np.sum(new_actual_laplace_obj)

        # Print improvement details.
        LOGGER.debug('Previous cost: Laplace: %f MC: %f',
                     np.sum(previous_laplace_obj), previous_mc_obj)
        LOGGER.debug('Predicted new cost: Laplace: %f MC: %f',
                     np.sum(new_predicted_laplace_obj), new_mc_obj)
        LOGGER.debug('Actual new cost: Laplace: %f MC: %f',
                     np.sum(new_actual_laplace_obj), new_mc_obj)
        LOGGER.debug('Predicted/actual improvement: %f / %f',
                     predicted_impr, actual_impr)

        self._set_new_mult(predicted_impr, actual_impr, m)

    def _update_cost(self):
        """ Update the cost objective in each iteration. """
        # Estimate the importance weights for fusion distributions.
<<<<<<< HEAD
        # if self._hyperparams['ioc'] == 'MPF':
        if False:
            demos_logiw, samples_logiw, samples_q_idx = self.importance_weights()
        else:
            sample_q_idx = None
            demos_logiw, samples_logiw = self.importance_weights()
=======
        demos_logiw, samples_logiw = self.importance_weights()
>>>>>>> 782bed8e

        # Update the learned cost
        # Transform all the dictionaries to arrays
        M = len(self.prev)
        Md = self._hyperparams['demo_M']
        sampleU_arr = np.vstack((self.sample_list[i].get_U() for i in xrange(M)))
        sampleX_arr = np.vstack((self.sample_list[i].get_X() for i in xrange(M)))
        sampleO_arr = np.vstack((self.sample_list[i].get_obs() for i in xrange(M)))
        samples_logiw = {i: samples_logiw[i].reshape((-1, 1)) for i in xrange(M)}
<<<<<<< HEAD
        # if self._hyperparams['ioc'] == 'MPF':
        if False:
            samples_q_idx = {i: samples_q_idx[i].reshape((-1, 1)) for i in xrange(M)}
        else:
            demos_logiw = {i: demos_logiw[i].reshape((-1, 1)) for i in xrange(Md)}
            samples_q_idx = None
=======
        demos_logiw = {i: demos_logiw[i].reshape((-1, 1)) for i in xrange(Md)}
>>>>>>> 782bed8e
        demos_logiw_arr = np.hstack([demos_logiw[i] for i in xrange(Md)]).reshape((-1, 1))
        samples_logiw_arr = np.hstack([samples_logiw[i] for i in xrange(M)]).reshape((-1, 1))
        if not self._hyperparams['global_cost']:
            for i in xrange(M):
                self.cost[i].update(self.demoU, self.demoX, self.demoO, demos_logiw_arr, self.sample_list[i].get_U(),
                                self.sample_list[i].get_X(), self.sample_list[i].get_obs(), samples_logiw[i])
        else:
            self.cost.update(self.demoU, self.demoX, self.demoO, demos_logiw_arr, sampleU_arr, sampleX_arr,
                                                        sampleO_arr, samples_logiw_arr)


    def compute_costs(self, m, eta):
        """ Compute cost estimates used in the LQR backward pass. """
        # TODO generate synethic samples here if desired? (or somewhere else)?
        traj_info, traj_distr = self.cur[m].traj_info, self.cur[m].traj_distr
        multiplier = self._hyperparams["max_ent_traj"]
        fCm, fcv = traj_info.Cm / (eta + multiplier), traj_info.cv / (eta + multiplier)
        K, ipc, k = traj_distr.K, traj_distr.inv_pol_covar, traj_distr.k

        # Add in the trajectory divergence term.
        for t in range(self.T - 1, -1, -1):
            fCm[t, :, :] += eta / (eta + multiplier) * np.vstack([
                np.hstack([
                    K[t, :, :].T.dot(ipc[t, :, :]).dot(K[t, :, :]),
                    -K[t, :, :].T.dot(ipc[t, :, :])
                ]),
                np.hstack([
                    -ipc[t, :, :].dot(K[t, :, :]), ipc[t, :, :]
                ])
            ])
            fcv[t, :] += eta / (eta + multiplier) * np.hstack([
                K[t, :, :].T.dot(ipc[t, :, :]).dot(k[t, :]),
                -ipc[t, :, :].dot(k[t, :])
            ])

        return fCm, fcv<|MERGE_RESOLUTION|>--- conflicted
+++ resolved
@@ -143,16 +143,7 @@
     def _update_cost(self):
         """ Update the cost objective in each iteration. """
         # Estimate the importance weights for fusion distributions.
-<<<<<<< HEAD
-        # if self._hyperparams['ioc'] == 'MPF':
-        if False:
-            demos_logiw, samples_logiw, samples_q_idx = self.importance_weights()
-        else:
-            sample_q_idx = None
-            demos_logiw, samples_logiw = self.importance_weights()
-=======
         demos_logiw, samples_logiw = self.importance_weights()
->>>>>>> 782bed8e
 
         # Update the learned cost
         # Transform all the dictionaries to arrays
@@ -162,16 +153,7 @@
         sampleX_arr = np.vstack((self.sample_list[i].get_X() for i in xrange(M)))
         sampleO_arr = np.vstack((self.sample_list[i].get_obs() for i in xrange(M)))
         samples_logiw = {i: samples_logiw[i].reshape((-1, 1)) for i in xrange(M)}
-<<<<<<< HEAD
-        # if self._hyperparams['ioc'] == 'MPF':
-        if False:
-            samples_q_idx = {i: samples_q_idx[i].reshape((-1, 1)) for i in xrange(M)}
-        else:
-            demos_logiw = {i: demos_logiw[i].reshape((-1, 1)) for i in xrange(Md)}
-            samples_q_idx = None
-=======
         demos_logiw = {i: demos_logiw[i].reshape((-1, 1)) for i in xrange(Md)}
->>>>>>> 782bed8e
         demos_logiw_arr = np.hstack([demos_logiw[i] for i in xrange(Md)]).reshape((-1, 1))
         samples_logiw_arr = np.hstack([samples_logiw[i] for i in xrange(M)]).reshape((-1, 1))
         if not self._hyperparams['global_cost']:
