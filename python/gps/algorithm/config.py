--- conflicted
+++ resolved
@@ -14,10 +14,6 @@
                               # objects for each condition.
     # Trajectory optimization.
     'traj_opt': None,
-<<<<<<< HEAD
-    # Weight of maximum entropy term in trajectory optimization.
-    'max_ent_traj': 0.0,
-=======
     # Use maximum entropy term in trajectory optimization.
     'max_ent_traj': 0.0,
     # Flag if we estimate the demo distribution empirically.
@@ -26,7 +22,6 @@
     'ioc': None,  # ICML
     # number of iterations to run maxent and IOC for (-1 if all iters)
     'ioc_maxent_iter': -1,
->>>>>>> 8d0bb70c
     # Dynamics hyperaparams.
     'dynamics': None,
     # Costs.
@@ -47,13 +42,10 @@
     'synthetic_cost_samples': 0,
     # Whether or not to sample with neural net policy (only for badmm/mdgps).
     'sample_on_policy': False,
-<<<<<<< HEAD
     # Inidicates if the algorithm requires fitting of the dynamics.
     'fit_dynamics': True,    
-=======
     # Number of samples taken in the first iteration.
     'init_samples': 5,
->>>>>>> 8d0bb70c
 }
 
 # AlgorithmBADMM
@@ -79,7 +71,8 @@
     'policy_sample_mode': 'add',
     # Whether to use 'laplace' or 'mc' cost in step adjusment
     'step_rule': 'laplace',
-<<<<<<< HEAD
+    # algorithm file with policy to copy params from to cost.
+    'init_cost_params': None,
 }
 
 # AlgorithmTrajOptPi2
@@ -94,8 +87,4 @@
     'policy_sample_mode': 'add',    
     # Dynamics fitting is not required for PIGPS.
     'fit_dynamics': False,
-=======
-    # algorithm file with policy to copy params from to cost.
-    'init_cost_params': None,
->>>>>>> 8d0bb70c
 }