""" Default configuration and hyperparameter values for algorithms. """
from gps.algorithm.traj_opt.traj_opt_lqr_python import TrajOptLQRPython
from gps.algorithm.dynamics.dynamics_lr import DynamicsLR


# Algorithm
ALG = {
    'inner_iterations': 1,  # Number of iterations.
    'min_eta': 1e-5,  # Minimum initial lagrange multiplier in DGD for
                      # trajectory optimization.
    'kl_step':0.2,
    'min_step_mult':0.01,
    'max_step_mult':10.0,
    'sample_decrease_var':0.5,
    'sample_increase_var':1.0,
    # Trajectory settings.
    'initial_state_var':1e-6,
    'init_traj_distr': None,  # A list of initial LinearGaussianPolicy
                              # objects for each condition.
    # Trajectory optimization.
    'traj_opt': TrajOptLQRPython({}),
    # Dynamics hyperaparams.
    'dynamics': {
        'type': DynamicsLR
    },
    # Costs.
    'cost': None,  # A list of Cost objects for each condition.
}


# AlgorithmBADMM
ALG_BADMM = {
    'inner_iterations': 4,
    'policy_dual_rate': 0.1,
    'policy_dual_rate_covar': 0.0,
    'fixed_lg_step': 0,
    'lg_step_schedule': 10.0,
    'ent_reg_schedule': 0.0,
    'init_pol_wt': 0.01,
    'policy_sample_mode': 'add',
    'max_policy_samples': 20,
    'exp_step_increase': 2.0,
    'exp_step_decrease': 0.5,
<<<<<<< HEAD
    'exp_step_upper': 0.0,
    'exp_step_lower': 2.0,
}

ALG_MD = {
    'kl_step_schedule': 1.0,
    'inner_iterations': 4,
    'policy_dual_rate': 1.0,
    'policy_dual_rate_covar': 0.0,
    'fixed_lg_step': 0,
    'lg_step_schedule': 10.0,
    'ent_reg_schedule': 0.0,
    'init_pol_wt': 0.01,
    'policy_sample_mode': 'add',
    'max_policy_samples': 20,
    'exp_step_increase': 2.0,
    'exp_step_decrease': 0.5,
    'exp_step_upper': 0.0,
    'exp_step_lower': 2.0,
=======
    'exp_step_upper': 0.5,
    'exp_step_lower': 1.0,
>>>>>>> 7976e229
}<|MERGE_RESOLUTION|>--- conflicted
+++ resolved
@@ -41,9 +41,8 @@
     'max_policy_samples': 20,
     'exp_step_increase': 2.0,
     'exp_step_decrease': 0.5,
-<<<<<<< HEAD
-    'exp_step_upper': 0.0,
-    'exp_step_lower': 2.0,
+    'exp_step_upper': 0.5,
+    'exp_step_lower': 1.0,
 }
 
 ALG_MD = {
@@ -61,8 +60,4 @@
     'exp_step_decrease': 0.5,
     'exp_step_upper': 0.0,
     'exp_step_lower': 2.0,
-=======
-    'exp_step_upper': 0.5,
-    'exp_step_lower': 1.0,
->>>>>>> 7976e229
 }