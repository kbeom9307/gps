""" This file defines quadratic cost function. """
import copy
import numpy as np
import tempfile

import caffe
from caffe.proto.caffe_pb2 import SolverParameter, TRAIN, TEST
from google.protobuf.text_format import MessageToString

from gps.algorithm.cost.config import COST_IOC_QUADRATIC
from gps.algorithm.cost.cost import Cost

class CostIOCQuadratic(Cost):
	""" Set up weighted quadratic norm loss with learned parameters. """
	def __init__(self, hyperparams):
		config = copy.deepcopy(COST_IOC_QUADRATIC) # Set this up in the config?
		config.update(hyperparams)
		Cost.__init__(self, config)

<<<<<<< HEAD
        self._dO = -1  # TODO(kevin) - set this, probably easist via hyperparams
        # By default using caffe
        if self._hyperparams['use_gpu']:
            caffe.set_device(self._hyperparams['gpu_id'])
            caffe.set_mode_gpu()
        else:
            caffe.set_mode_cpu()

        self._init_solver()


    def eval(self, sample):
    	"""
        Evaluate cost function and derivatives on a sample.
        Args:
            sample:  A single sample
        """
        # TODO - right now, we're going to assume that Obs = X
        T = sample.T
        obs = sample.getObs()  # TODO(kevin) - this might not be the right function.

        # Initialize terms.
        l = np.zeros(T)
        lu = np.zeros((T, dU))
        lx = np.zeros((T, dX))
        luu = np.zeros((T, dU, dU))
        lxx = np.zeros((T, dX, dX))
        lux = np.zeros((T, dU, dX))

        for i in range(T):
          # Feed in data and collect output
          self.solver.test_nets[0].blobs[blob_names[0]].data[:] = obs[t]
          l[t] = self.solver.test_nets[0].forward().values()[0][0]

        # Get weights array from caffe (M in the old codebase)
        # TODO(chelsea?) - figure out which array it is from the below list
        A = self.solver.test_nets[0].params
        # TODO(kevin) add torque penalty to l and set lu
        # TODO(kevin) set lx and lxx assuming that A is the correct matrix (following the matlab code)

        return l, lx, lu, lxx, luu, lux


    # TODO - we might want to make the demos and samples input as SampleList objects, rather than arrays.
    def update(self, demoU, demoX, demoO, dlogis, sampleU, sampleX, sampleO, slogis, ...
    			itr, algorithm):
    	"""
    	Learn cost function with generic function representation.
    	Args:
    		demoU: the actions of demonstrations.
    		demoX: the states of demonstrations.
    		demoO: the observations of demonstrations.
    		dlogis: importance weights for demos.
    		sampleU: the actions of samples.
    		sampleX: the states of samples.
    		sampleO: the observations of samples.
    		slogis: importance weights for samples.
    		itr: current iteration.
    		algorithm: current algorithm object.
    	"""
    	# TODO(chelsea) - start to implement this, and a function to construct the cost network
    	pass

    def _init_solver(self):
        """ Helper method to initialize the solver. """
        solver_param = SolverParameter()
        solver_param.display = 0  # Don't display anything.
        solver_param.base_lr = self._hyperparams['lr']
        solver_param.lr_policy = self._hyperparams['lr_policy']
        solver_param.momentum = self._hyperparams['momentum']
        solver_param.weight_decay = self._hyperparams['weight_decay']
        solver_param.type = self._hyperparams['solver_type']
        solver_param.random_seed = self._hyperparams['random_seed']

        # Pass in net parameter by protostring (could add option to input prototxt file).
        network_arch_params = self._hyperparams['network_arch_params']

        network_arch_params['dim_input'] = self._dO
        network_arch_params['demo_batch_size'] = self._hyperparams['demo_batch_size']
        network_arch_params['sample_batch_size'] = self._hyperparams['sample_batch_size']
        network_arch_params['phase'] = TRAIN
        solver_param.train_net_param.CopyFrom(
            self._hyperparams['network_model'](**network_arch_params)
        )

        # For running forward in python.
        network_arch_params['batch_size'] = 1
        network_arch_params['phase'] = TEST
        solver_param.test_net_param.add().CopyFrom(
            self._hyperparams['network_model'](**network_arch_params)
        )

        # These are required by Caffe to be set, but not used.
        solver_param.test_iter.append(1)
        solver_param.test_iter.append(1)
        solver_param.test_interval = 1000000

        f = tempfile.NamedTemporaryFile(mode='w+', delete=False)
        f.write(MessageToString(solver_param))
        f.close()
        self.solver = caffe.get_solver(f.name)
=======
	def eval(self, sample):
		"""
		Evaluate cost function and derivatives on a sample.
		Args:
			sample:  A single sample
		"""
		pass

	def update(self, demoU, demoX, demoO, dlogis, sampleU, sampleX, sampleO, slogis, \
				eta, itr, algorithm):
		"""
		Learn cost function with generic function representation.
		Args:
			demoU: the actions of demonstrations.
			demoX: the states of demonstrations.
			demoO: the observations of demonstrations.
			dlogis: importance weights for demos.
			sampleU: the actions of samples.
			sampleX: the states of samples.
			sampleO: the observations of samples.
			slogis: importance weights for samples.
			eta: dual variable used in LQR backward pass. Is this still needed?
			itr: current iteration.
			algorithm: current algorithm object.
		"""
		pass
>>>>>>> ddda7899
<|MERGE_RESOLUTION|>--- conflicted
+++ resolved
@@ -12,12 +12,11 @@
 
 class CostIOCQuadratic(Cost):
 	""" Set up weighted quadratic norm loss with learned parameters. """
-	def __init__(self, hyperparams):
-		config = copy.deepcopy(COST_IOC_QUADRATIC) # Set this up in the config?
-		config.update(hyperparams)
-		Cost.__init__(self, config)
+	  def __init__(self, hyperparams):
+	      config = copy.deepcopy(COST_IOC_QUADRATIC) # Set this up in the config?
+	      config.update(hyperparams)
+	      Cost.__init__(self, config)
 
-<<<<<<< HEAD
         self._dO = -1  # TODO(kevin) - set this, probably easist via hyperparams
         # By default using caffe
         if self._hyperparams['use_gpu']:
@@ -119,31 +118,3 @@
         f.write(MessageToString(solver_param))
         f.close()
         self.solver = caffe.get_solver(f.name)
-=======
-	def eval(self, sample):
-		"""
-		Evaluate cost function and derivatives on a sample.
-		Args:
-			sample:  A single sample
-		"""
-		pass
-
-	def update(self, demoU, demoX, demoO, dlogis, sampleU, sampleX, sampleO, slogis, \
-				eta, itr, algorithm):
-		"""
-		Learn cost function with generic function representation.
-		Args:
-			demoU: the actions of demonstrations.
-			demoX: the states of demonstrations.
-			demoO: the observations of demonstrations.
-			dlogis: importance weights for demos.
-			sampleU: the actions of samples.
-			sampleX: the states of samples.
-			sampleO: the observations of samples.
-			slogis: importance weights for samples.
-			eta: dual variable used in LQR backward pass. Is this still needed?
-			itr: current iteration.
-			algorithm: current algorithm object.
-		"""
-		pass
->>>>>>> ddda7899
