--- conflicted
+++ resolved
@@ -30,16 +30,10 @@
 
         self.update_after = hyperparams.get('update_after', 0)
 
-<<<<<<< HEAD
-        self.demo_agent = hyperparams['agent']  # Required for sample packing
-        self.demo_agent = self.demo_agent['type'](self.demo_agent)
-        #self.weights_dir = hyperparams['weight_dir']
-=======
         if hyperparams.get('agent', False):
             demo_agent = hyperparams['agent']  # Required for sample packing
             demo_agent = demo_agent['type'](demo_agent)
         # self.weights_dir = hyperparams['weight_dir']
->>>>>>> 82565f3e
 
         demo_file, traj_file = hyperparams['demo_file'], hyperparams.get('traj_samples', [])
         if hyperparams.get('agent', False):
