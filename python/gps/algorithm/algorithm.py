""" This file defines the base algorithm class. """

import abc
import copy
import logging

import numpy as np
from numpy.linalg import LinAlgError

from gps.algorithm.config import ALG
from gps.algorithm.algorithm_utils import IterationData, TrajectoryInfo
from gps.utility.general_utils import extract_condition, disable_caffe_logs
from gps.sample.sample import Sample
from gps.sample.sample_list import SampleList
from gps.utility.general_utils import logsum
from gps.algorithm.algorithm_utils import fit_emp_controller


LOGGER = logging.getLogger(__name__)


class Algorithm(object):
    """ Algorithm superclass. """
    __metaclass__ = abc.ABCMeta

    def __init__(self, hyperparams):
        config = copy.deepcopy(ALG)
        config.update(hyperparams)
        self._hyperparams = config

        if 'train_conditions' in self._hyperparams:
            self._cond_idx = self._hyperparams['train_conditions']
            self.M = len(self._cond_idx)
        else:
            self.M = self._hyperparams['conditions']
            self._cond_idx = range(self.M)
        self.iteration_count = 0

        # Grab a few values from the agent.
        agent = self._hyperparams['agent']
        self.T = self._hyperparams['T'] = agent.T
        self.dU = self._hyperparams['dU'] = agent.dU
        self.dX = self._hyperparams['dX'] = agent.dX
        self.dO = self._hyperparams['dO'] = agent.dO

        init_traj_distr = config['init_traj_distr']
        init_traj_distr['x0'] = agent.x0
        init_traj_distr['dX'] = agent.dX
        init_traj_distr['dU'] = agent.dU
<<<<<<< HEAD
        # if self._hyperparams['ioc']:
        #     init_traj_distr['x0'] = np.zeros(self.dX)
=======
>>>>>>> 88628180
        del self._hyperparams['agent']  # Don't want to pickle this.

        # IterationData objects for each condition.
        self.cur = [IterationData() for _ in range(self.M)]
        self.prev = [IterationData() for _ in range(self.M)]
        if not self._hyperparams['policy_eval']:
            self.traj_distr = {self.iteration_count: []}
        else:
            self.policy_opts = {self.iteration_count: None}
            # self.linear_policies = {self.iteration_count: []}
        if self._hyperparams['bootstrap']:
            self.demo_traj = {self.iteration_count: {}}
        self.traj_info = {self.iteration_count: []}
        self.kl_div = {self.iteration_count:[]}
        self.dists_to_target = {self.iteration_count:[]}
        self.sample_list = {i: SampleList([]) for i in range(self.M)}

        for m in range(self.M):
            self.cur[m].traj_info = TrajectoryInfo()
            dynamics = self._hyperparams['dynamics']
            self.cur[m].traj_info.dynamics = dynamics['type'](dynamics)
            init_traj_distr = extract_condition(
                self._hyperparams['init_traj_distr'], self._cond_idx[m]
            )
            self.cur[m].traj_distr = init_traj_distr['type'](init_traj_distr)
            if not self._hyperparams['policy_eval']:
                self.traj_distr[self.iteration_count].append(self.cur[m].traj_distr)
            self.traj_info[self.iteration_count].append(self.cur[m].traj_info)

        self.traj_opt = self._hyperparams['traj_opt']['type'](
            self._hyperparams['traj_opt']
        )
        if self._hyperparams['global_cost']:
            if type(hyperparams['cost']) == list:
                self.cost = [
                    hyperparams['cost'][i]['type'](hyperparams['cost'][i])
                    for i in range(hyperparams['conditions'])]
            else:
                self.cost = self._hyperparams['cost']['type'](self._hyperparams['cost'])
        else:
            self.cost = [
                self._hyperparams['cost']['type'](self._hyperparams['cost'])
                for _ in range(self.M)
            ]
        if self._hyperparams['ioc']:
            self.gt_cost = [
                self._hyperparams['gt_cost']['type'](self._hyperparams['gt_cost'])
                for _ in range(self.M)
            ]
        self.base_kl_step = self._hyperparams['kl_step']

    @abc.abstractmethod
    def iteration(self, sample_list):
        """ Run iteration of the algorithm. """
        raise NotImplementedError("Must be implemented in subclass")

    def _update_dynamics(self):
        """
        Instantiate dynamics objects and update prior. Fit dynamics to
        current samples.
        """
        for cond in range(self.M):
            if self.iteration_count >= 1:
                self.prev[cond].traj_info.dynamics = \
                        self.cur[cond].traj_info.dynamics.copy()
            cur_data = self.cur[cond].sample_list
            self.cur[cond].traj_info.dynamics.update_prior(cur_data)

            self.cur[cond].traj_info.dynamics.fit(cur_data)

            init_X = cur_data.get_X()[:, 0, :]
            x0mu = np.mean(init_X, axis=0)
            self.cur[cond].traj_info.x0mu = x0mu
            self.cur[cond].traj_info.x0sigma = np.diag(
                np.maximum(np.var(init_X, axis=0),
                           self._hyperparams['initial_state_var'])
            )

            prior = self.cur[cond].traj_info.dynamics.get_prior()
            if prior:
                mu0, Phi, priorm, n0 = prior.initial_state()
                N = len(cur_data)
                self.cur[cond].traj_info.x0sigma += \
                        Phi + (N*priorm) / (N+priorm) * \
                        np.outer(x0mu-mu0, x0mu-mu0) / (N+n0)

    def _update_trajectories(self):
        """
        Compute new linear Gaussian controllers.
        """
        if not hasattr(self, 'new_traj_distr'):
            self.new_traj_distr = [
                self.cur[cond].traj_distr for cond in range(self.M)
            ]
        for cond in range(self.M):
            self.new_traj_distr[cond], self.cur[cond].eta = \
                    self.traj_opt.update(cond, self)

    def _eval_cost(self, cond, prev_cost=False):
        """
        Evaluate costs for all samples for a condition.
        Args:
            cond: Condition to evaluate cost on.
            prev: Whether or not to use previous_cost (for ioc stepadjust)
        """
        # Constants.
        T, dX, dU = self.T, self.dX, self.dU

        synN = self._hyperparams['synthetic_cost_samples']
        if synN > 0:
            agent = self.cur[cond].sample_list.get_samples()[0].agent
            X, U, _ = self._traj_samples(cond, synN)
            syn_samples = []
            for i in range(synN):
                sample = Sample(agent)
                sample.set_XU(X[i, :, :], U[i, :, :])
                syn_samples.append(sample)
            all_samples = SampleList(syn_samples +
                self.cur[cond].sample_list.get_samples())
        else:
          all_samples = self.cur[cond].sample_list
        N = len(all_samples)

        # Compute cost.
        cs = np.zeros((N, T))
        cc = np.zeros((N, T))
        cv = np.zeros((N, T, dX+dU))
        Cm = np.zeros((N, T, dX+dU, dX+dU))
        if self._hyperparams['ioc']:
            cgt = np.zeros((N, T))
        for n in range(N):
            sample = all_samples[n]
            # Get costs.
            if prev_cost:
                if self._hyperparams['global_cost']:
                    l, lx, lu, lxx, luu, lux = self.previous_cost.eval(sample)
                else:
                    l, lx, lu, lxx, luu, lux = self.previous_cost[cond].eval(sample)
            else:
                if self._hyperparams['global_cost'] and type(self.cost) != list:
                    l, lx, lu, lxx, luu, lux = self.cost.eval(sample)
                else:
                    l, lx, lu, lxx, luu, lux = self.cost[cond].eval(sample)
            # Compute the ground truth cost
            if self._hyperparams['ioc'] and n >= synN:
                l_gt, _, _, _, _, _ = self.gt_cost[cond].eval(sample)
                cgt[n, :] = l_gt
            cc[n, :] = l
            cs[n, :] = l

            # Assemble matrix and vector.
            cv[n, :, :] = np.c_[lx, lu]
            Cm[n, :, :, :] = np.concatenate(
                (np.c_[lxx, np.transpose(lux, [0, 2, 1])], np.c_[lux, luu]),
                axis=1
            )

            # Adjust for expanding cost around a sample.
            X = sample.get_X()
            U = sample.get_U()
            yhat = np.c_[X, U]
            rdiff = -yhat
            rdiff_expand = np.expand_dims(rdiff, axis=2)
            cv_update = np.sum(Cm[n, :, :, :] * rdiff_expand, axis=1)
            cc[n, :] += np.sum(rdiff * cv[n, :, :], axis=1) + 0.5 * \
                    np.sum(rdiff * cv_update, axis=1)
            cv[n, :, :] += cv_update

        # Fill in cost estimate.
        if prev_cost:
          traj_info = self.cur[cond].prevcost_traj_info
          traj_info.dynamics = self.cur[cond].traj_info.dynamics
          traj_info.x0sigma = self.cur[cond].traj_info.x0sigma
          traj_info.x0mu = self.cur[cond].traj_info.x0mu
          self.cur[cond].prevcost_cs = cs[synN:]  # True value of cost.
        else:
          traj_info = self.cur[cond].traj_info
          self.cur[cond].cs = cs[synN:]  # True value of cost.
        traj_info.cc = np.mean(cc, 0)  # Constant term (scalar).
        traj_info.cv = np.mean(cv, 0)  # Linear term (vector).
        traj_info.Cm = np.mean(Cm, 0)  # Quadratic term (matrix).

        if self._hyperparams['ioc']:
            self.cur[cond].cgt = cgt[synN:]


    def _advance_iteration_variables(self):
        """
        Move all 'cur' variables to 'prev', and advance iteration
        counter.
        """
        self.iteration_count += 1
        self.prev = copy.deepcopy(self.cur)
        self.cur = [IterationData() for _ in range(self.M)]
        if not self._hyperparams['policy_eval']:
            self.traj_distr[self.iteration_count] = []
        else:
            new_policy_opt = self.policy_opt.copy()
            self.policy_opts[self.iteration_count] = new_policy_opt
            # self.linear_policies[self.iteration_count] = []
        if self._hyperparams['bootstrap']:
            self.demo_traj[self.iteration_count] = {}
        self.traj_info[self.iteration_count] = []
        self.kl_div[self.iteration_count] = []
        self.dists_to_target[self.iteration_count] = []
        if self._hyperparams['global_cost'] and self._hyperparams['ioc']:
            self.previous_cost = self.cost.copy()
        else:
            self.previous_cost = []
        for m in range(self.M):
            self.cur[m].traj_info = TrajectoryInfo()
            self.cur[m].traj_info.dynamics = copy.deepcopy(self.prev[m].traj_info.dynamics)
            self.cur[m].step_mult = self.prev[m].step_mult
            self.cur[m].eta = self.prev[m].eta
            self.cur[m].traj_distr = self.new_traj_distr[m]
            if not self._hyperparams['policy_eval']:
                self.traj_distr[self.iteration_count].append(self.new_traj_distr[m])
            self.traj_info[self.iteration_count].append(self.cur[m].traj_info)
            if self._hyperparams['ioc']:
              self.cur[m].prevcost_traj_info = TrajectoryInfo()
              if not self._hyperparams['global_cost'] and self._hyperparams['ioc']:
                self.previous_cost.append(self.cost[m].copy())
        delattr(self, 'new_traj_distr')

    def _set_new_mult(self, predicted_impr, actual_impr, m):
        """
        Adjust step size multiplier according to the predicted versus
        actual improvement.
        """
        # Model improvement as I = predicted_dI * KL + penalty * KL^2,
        # where predicted_dI = pred/KL and penalty = (act-pred)/(KL^2).
        # Optimize I w.r.t. KL: 0 = predicted_dI + 2 * penalty * KL =>
        # KL' = (-predicted_dI)/(2*penalty) = (pred/2*(pred-act)) * KL.
        # Therefore, the new multiplier is given by pred/2*(pred-act).
        new_mult = predicted_impr / (2.0 * max(1e-4,
                                               predicted_impr - actual_impr))
        new_mult = max(0.1, min(5.0, new_mult))
        new_step = max(
            min(new_mult * self.cur[m].step_mult,
                self._hyperparams['max_step_mult']),
            self._hyperparams['min_step_mult']
        )
        self.cur[m].step_mult = new_step

        if new_mult > 1:
            LOGGER.debug('Increasing step size multiplier to %f', new_step)
        else:
            LOGGER.debug('Decreasing step size multiplier to %f', new_step)

    def _measure_ent(self, m):
        """ Measure the entropy of the current trajectory. """
        ent = 0
        for t in range(self.T):
            ent = ent + np.sum(
                np.log(np.diag(self.cur[m].traj_distr.chol_pol_covar[t, :, :]))
            )
        return ent

    def _traj_samples(self, condition, N):
        """
        Sample from a particular trajectory distribution,
        under the estimated dynamics.
        """
        # Constants.
        T, dX, dU = self.T, self.dX, self.dU

        X = self.cur[condition].sample_list.get_X()
        U = self.cur[condition].sample_list.get_U()
        traj_info = self.cur[condition].traj_info
        traj_distr = self.cur[condition].traj_distr

        # Allocate space.
        pX = np.zeros((N, T, dX))
        pU = np.zeros((N, T, dU))
        pProb = np.zeros((N, T))
        mu, sigma = self.traj_opt.forward(traj_distr, traj_info)
        for t in xrange(T):
            samps = np.random.randn(dX, N)
            sigma[t, :dX, :dX] = 0.5 * (sigma[t, :dX, :dX] + sigma[t, :dX, :dX].T)
            # Full version. Assuming policy synthetic samples distro fix bound is 2.
            var_limit = 2 #self._hyperparams['policy_synthetic_samples_distro_fix_bound'] # Assuming to be 2
            pemp = np.maximum(np.mean(X[:, t, :] - mu[t, :dX], 0), 1e-3)
            sigt = np.diag(1 / np.sqrt(pemp)).dot(sigma[t, :dX, :dX]).dot(np.diag(1 / np.sqrt(pemp)))
            val, vec = np.linalg.eig(sigt)
            val = np.diag(val)
            val = np.minimum(val, var_limit)
            sigt = vec.dot(val).dot(vec.T)
            sigma[t, :dX, :dX] = np.diag(np.sqrt(pemp)).dot(sigt).dot(np.diag(np.sqrt(pemp)))
            # Fix small eigenvalues only.
            # TODO - maybe symmetrize sigma?
            val, vec = np.linalg.eig(sigma[t, :dX, :dX])
            if np.any(val < 1e-6):
              val = np.maximum(np.real(val), 1e-6)
              sigma[t, :dX, :dX] = vec.dot(np.diag(val)).dot(vec.T)

            # Store sample probabilities.
            pProb[:, t] = -0.5 * np.sum(samps**2, 0) - 0.5 * np.sum(np.log(val))
            # Draw samples.
            try:
                samps = mu[t, :dX].reshape(dX, 1) + np.linalg.cholesky(sigma[t, :dX, :dX]).T.dot(samps)
            except LinAlgError as e:
                LOGGER.debug('Policy sample matrix is not positive definite.')
                _, L = np.linalg.qr(np.sqrt(np.diag(val)).dot(vec.T))
                samps = mu[t, :dX].reshape(dX, 1) + L.T.dot(samps)
            pX[:, t, :] = samps.T
            pU[:, t, :] = (traj_distr.K[t, :, :].dot(samps) + traj_distr.k[t, :].reshape(dU, 1) + \
                            traj_distr.chol_pol_covar[t, :, :].T.dot(np.random.randn(dU, N))).T
        return pX, pU, pProb

    def importance_weights(self):
        """
            Estimate the importance weights for fusion distributions.
        """
        itr = self.iteration_count
        M = len(self.prev)
        ix = range(self.dX)
        iu = range(self.dX, self.dX + self.dU)
        init_samples = self._hyperparams['init_samples']
        # itration_count + 1 distributions to evaluate
        # T: summed over time
        samples_logprob, demos_logprob = {}, {}
        # number of demo distributions
        Md = self._hyperparams['demo_M']
        demos_logiw, samples_logiw = {}, {}
        demoU = {i: self.demoU for i in xrange(M)}
        demoX = {i: self.demoX for i in xrange(M)}
        demoO = {i: self.demoO for i in xrange(M)}
        if self._hyperparams['bootstrap']:
            self.demo_traj[itr] = {}
        else:
            self.demo_traj = {}
        # estimate demo distributions empirically when not initializing from demo policy
        if not self._hyperparams['policy_eval']:
            for i in xrange(Md):
                if self._hyperparams['demo_distr_empest']:
                    if self._hyperparams['bootstrap']:
                        self.demo_traj[itr][i] = fit_emp_controller(demoX[i], demoU[i])
                    else:
                        self.demo_traj[i] = fit_emp_controller(demoX[i], demoU[i])
        for i in xrange(M):

            # This code assumes a fixed number of samples per iteration/controller
            if not self._hyperparams['bootstrap']:
                if self._hyperparams['ioc'] != 'ICML':
                  samples_logprob[i] = np.zeros((itr + 1, self.T, (self.N / M) * itr + init_samples))
                  demos_logprob[i] = np.zeros((itr + 1, self.T, demoX[i].shape[0]))
                else:
                  samples_logprob[i] = np.zeros((itr + Md + 1, self.T, (self.N / M) * itr + init_samples))
                  demos_logprob[i] = np.zeros((itr + Md + 1, self.T, demoX[i].shape[0]))
            else:
                cur_idx = self.num_samples[i]
                if self._hyperparams['ioc'] != 'ICML':
                  samples_logprob[i] = np.zeros((itr + 1, self.T, cur_idx))
                  demos_logprob[i] = np.zeros((itr + 1, self.T, demoX[i].shape[0]))
                else:
                  samples_logprob[i] = np.zeros((itr + 1 + Md*(itr + 1), self.T, cur_idx))
                  demos_logprob[i] = np.zeros((itr + 1 + Md*(itr + 1), self.T, demoX[i].shape[0]))


            sample_i_X = self.sample_list[i].get_X()
            sample_i_U = self.sample_list[i].get_U()
            samples_per_iter = sample_i_X.shape[0] / (itr+1)
            # Evaluate sample prob under sample distributions
            for itr_i in xrange(itr + 1):
                if not self._hyperparams['policy_eval']:
                    traj = self.traj_distr[itr_i][i]
                    for j in xrange(sample_i_X.shape[0]):
                        for t in xrange(self.T - 1):
                            diff = traj.k[t, :] + \
                                    traj.K[t, :, :].dot(sample_i_X[j, t, :]) - sample_i_U[j, t, :]
                            samples_logprob[i][itr_i, t, j] = -0.5 * np.sum(diff * (traj.inv_pol_covar[t, :, :].dot(diff))) - \
                                                            np.sum(np.log(np.diag(traj.chol_pol_covar[t, :, :])))
                else:
                    traj = self.policy_opts[itr_i].policy
                    traj.inv_pol_covar = np.linalg.solve(
                            traj.chol_pol_covar,
                            np.linalg.solve(traj.chol_pol_covar.T, np.eye(self.dU))
                            )
                    for j in xrange(sample_i_X.shape[0]):
                        for t in xrange(self.T - 1):
                            noise = np.zeros(self.dU)
                            diff = traj.act(sample_i_X[j, t, :], sample_i_X[j, t, :], t, noise) - sample_i_U[j, t, :]
                            samples_logprob[i][itr_i, t, j] = -0.5 * np.sum(diff * (traj.inv_pol_covar.dot(diff))) - \
                                                            np.sum(np.log(np.diag(traj.chol_pol_covar)))
                    # traj = self.linear_policies[itr_i][i]
                    # for j in xrange(sample_i_X.shape[0]):
                    #     for t in xrange(self.T - 1):
                    #         diff = traj.k[t, :] + \
                    #                 traj.K[t, :, :].dot(sample_i_X[j, t, :]) - sample_i_U[j, t, :]
                    #         samples_logprob[i][itr_i, t, j] = -0.5 * np.sum(diff * (traj.inv_pol_covar[t, :, :].dot(diff))) - \
                    #                                         np.sum(np.log(np.diag(traj.chol_pol_covar[t, :, :])))
            # Evaluate sample prob under demo distribution.
            if self._hyperparams['ioc'] == 'ICML':
              for m in xrange(Md):
                for j in range(sample_i_X.shape[0]):
                    for t in xrange(self.T - 1):
                        if not self._hyperparams['policy_eval']:
                            if not self._hyperparams['bootstrap']:
                                diff = self.demo_traj[m].k[t, :] + \
                                        self.demo_traj[m].K[t, :, :].dot(sample_i_X[j, t, :]) - sample_i_U[j, t, :]
                                samples_logprob[i][itr + 1 + m, t, j] = -0.5 * np.sum(diff * (self.demo_traj[m].inv_pol_covar[t, :, :].dot(diff))) - \
                                                            np.sum(np.log(np.diag(self.demo_traj[m].chol_pol_covar[t, :, :])))
                            else:
                                for itr_i in xrange(itr + 1):
                                    diff = self.demo_traj[itr_i][m].k[t, :] + \
                                            self.demo_traj[itr_i][m].K[t, :, :].dot(sample_i_X[j, t, :]) - sample_i_U[j, t, :]
                                    samples_logprob[i][itr + (m + 1) * (itr_i + 1), t, j] = -0.5 * np.sum(diff * (self.demo_traj[itr_i][m].inv_pol_covar[t, :, :].dot(diff))) - \
                                                                np.sum(np.log(np.diag(self.demo_traj[itr_i][m].chol_pol_covar[t, :, :])))
            # Sum over the distributions and time.
            samples_logiw[i] = logsum(np.sum(samples_logprob[i], 1), 0)

        # Assume only one condition for the samples.
        assert Md == 1
        for idx in xrange(Md):
            if M == 1:
                i = 0
            else:
                i = idx
            # Evaluate demo prob. under sample distributions.
            for itr_i in xrange(itr + 1):
                if not self._hyperparams['policy_eval']:
                    traj = self.traj_distr[itr_i][i]
                    for j in xrange(demoX[idx].shape[0]):
                        for t in xrange(self.T - 1):
                            diff = traj.k[t, :] + \
                                    traj.K[t, :, :].dot(demoX[idx][j, t, :]) - demoU[idx][j, t, :]
                            demos_logprob[idx][itr_i, t, j] = -0.5 * np.sum(diff * (traj.inv_pol_covar[t, :, :].dot(diff))) - \
                                                            np.sum(np.log(np.diag(traj.chol_pol_covar[t, :, :])))
                else:
                    traj = self.policy_opts[itr_i].policy
                    traj.inv_pol_covar = np.linalg.solve(
                            traj.chol_pol_covar,
                            np.linalg.solve(traj.chol_pol_covar.T, np.eye(self.dU))
                            )
                    for j in xrange(demoX[idx].shape[0]):
                        for t in xrange(self.T - 1):
                            noise = np.zeros(self.dU)
                            diff = traj.act(demoX[idx][j, t, :], demoX[idx][j, t, :], t, noise)
                            demos_logprob[idx][itr_i, t, j] = -0.5 * np.sum(diff * (traj.inv_pol_covar.dot(diff))) - \
                                                            np.sum(np.log(np.diag(traj.chol_pol_covar)))
                    # traj = self.linear_policies[itr_i][i]
                    # for j in xrange(demoX[idx].shape[0]):
                    #     for t in xrange(self.T - 1):
                    #         diff = traj.k[t, :] + \
                    #                 traj.K[t, :, :].dot(demoX[idx][j, t, :]) - demoU[idx][j, t, :]
                    #         demos_logprob[idx][itr_i, t, j] = -0.5 * np.sum(diff * (traj.inv_pol_covar[t, :, :].dot(diff))) - \
                    #                                         np.sum(np.log(np.diag(traj.chol_pol_covar[t, :, :])))
            # Evaluate demo prob. under demo distributions.
            if self._hyperparams['ioc'] == 'ICML':
              for m in xrange(Md):
                for j in range(demoX[idx].shape[0]):
                    for t in xrange(self.T - 1):
                        if not self._hyperparams['policy_eval']:
                            if not self._hyperparams['bootstrap']:
                                diff = self.demo_traj[m].k[t, :] + \
                                        self.demo_traj[m].K[t, :, :].dot(demoX[idx][j, t, :]) - demoU[idx][j, t, :]
                                demos_logprob[idx][itr + 1 + m, t, j] = -0.5 * np.sum(diff * (self.demo_traj[m].inv_pol_covar[t, :, :].dot(diff)), 0) - \
                                                                np.sum(np.log(np.diag(self.demo_traj[m].chol_pol_covar[t, :, :])))
                            else:
                                for itr_i in xrange(itr + 1):
                                    diff = self.demo_traj[itr_i][m].k[t, :] + \
                                            self.demo_traj[itr_i][m].K[t, :, :].dot(demoX[idx][j, t, :]) - demoU[idx][j, t, :]
                                    demos_logprob[idx][itr + (m + 1) * (itr_i + 1), t, j] = -0.5 * np.sum(diff * (self.demo_traj[itr_i][m].inv_pol_covar[t, :, :].dot(diff)), 0) - \
                                                                    np.sum(np.log(np.diag(self.demo_traj[itr_i][m].chol_pol_covar[t, :, :])))
                        else:
                            noise = np.zeros(self.dU) # Assume no noise now
                            demo_policy = self.demo_policy_opt.policy
                            demo_policy.inv_pol_covar = np.linalg.solve(
                                                        demo_policy.chol_pol_covar,
                                                        np.linalg.solve(demo_policy.chol_pol_covar.T, np.eye(self.dU))
                                                        )
                            diff = demo_policy.act(demoX[idx][j, t, :], demoX[idx][j, t, :], t, noise) - demoU[idx][j, t, :]
                            demos_logprob[idx][itr + 1 + m, t, j] = -0.5 * np.sum(diff * (demo_policy.inv_pol_covar.dot(diff)), 0) - \
                                                            np.sum(np.log(np.diag(demo_policy.chol_pol_covar)))
            demos_logiw[idx] = logsum(np.sum(demos_logprob[idx], 1), 0)

        return demos_logiw, samples_logiw<|MERGE_RESOLUTION|>--- conflicted
+++ resolved
@@ -47,11 +47,9 @@
         init_traj_distr['x0'] = agent.x0
         init_traj_distr['dX'] = agent.dX
         init_traj_distr['dU'] = agent.dU
-<<<<<<< HEAD
+        # TODO: figure out the use of these two lines.
         # if self._hyperparams['ioc']:
         #     init_traj_distr['x0'] = np.zeros(self.dX)
-=======
->>>>>>> 88628180
         del self._hyperparams['agent']  # Don't want to pickle this.
 
         # IterationData objects for each condition.
