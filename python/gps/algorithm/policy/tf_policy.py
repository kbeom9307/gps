import pickle
import os
import uuid

import numpy as np
import tensorflow as tf

from gps.algorithm.policy.policy import Policy


class TfPolicy(Policy):
    """
    A neural network policy implemented in tensor flow. The network output is
    taken to be the mean, and Gaussian noise is added on top of it.
    U = net.forward(obs) + noise, where noise ~ N(0, diag(var))
    Args:
        obs_tensor: tensor representing tf observation. Used in feed dict for forward pass.
        act_op: tf op to execute the forward pass. Use sess.run on this op.
        var: Du-dimensional noise variance vector.
        sess: tf session.
        device_string: tf device string for running on either gpu or cpu.
    """
<<<<<<< HEAD
    def __init__(self, dU, obs_tensor, act_op, feat_op, var, sess, device_string, copy_param_scope=None):
=======
    def __init__(self, dU, obs_tensor, act_op, feat_op, image_op, var, sess, graph, device_string, copy_param_scope=None):
>>>>>>> 8d0bb70c
        Policy.__init__(self)
        self.dU = dU
        self.obs_tensor = obs_tensor
        self.act_op = act_op
        self.feat_op = feat_op
<<<<<<< HEAD
        self.sess = sess
=======
        self.image_op = image_op
        self._sess = sess
        self.graph = graph
>>>>>>> 8d0bb70c
        self.device_string = device_string
        self.chol_pol_covar = np.diag(np.sqrt(var))
        self.scale = None  # must be set from elsewhere based on observations
        self.bias = None
        self.x_idx = None

        if copy_param_scope:
<<<<<<< HEAD
            self.copy_params = tf.get_collection(tf.GraphKeys.VARIABLES, scope=copy_param_scope)
            self.copy_params_assign_placeholders = [tf.placeholder(tf.float32, shape=param.get_shape()) for
                                                      param in self.copy_params]

            self.copy_params_assign_ops = [tf.assign(self.copy_params[i],
                                                     self.copy_params_assign_placeholders[i])
                                             for i in range(len(self.copy_params))]
=======
            with self.graph.as_default():
                self.copy_params = tf.get_collection(tf.GraphKeys.TRAINABLE_VARIABLES, scope=copy_param_scope)
                self.copy_params_assign_placeholders = [tf.placeholder(tf.float32, shape=param.get_shape()) for
                                                          param in self.copy_params]

                self.copy_params_assign_ops = [tf.assign(self.copy_params[i],
                                                         self.copy_params_assign_placeholders[i])
                                                 for i in range(len(self.copy_params))]
>>>>>>> 8d0bb70c

    def act(self, x, obs, t, noise):
        """
        Return an action for a state.
        Args:
            x: State vector.
            obs: Observation vector.
            t: Time step.
            noise: Action noise. This will be scaled by the variance.
        """

        # Normalize obs.
        if len(obs.shape) == 1:
            obs = np.expand_dims(obs, axis=0)
        obs[:, self.x_idx] = obs[:, self.x_idx].dot(self.scale) + self.bias
        action_mean = self.run(self.act_op, feed_dict={self.obs_tensor: obs})
        if noise is None:
            u = action_mean
        else:
            u = action_mean + self.chol_pol_covar.T.dot(noise)
        return u[0]  # the DAG computations are batched by default, but we use batch size 1.

<<<<<<< HEAD
=======
    def run(self, op, feed_dict=None):
        with tf.device(self.device_string):
            with self.graph.as_default():
                result = self._sess.run(op, feed_dict=feed_dict)
        return result

>>>>>>> 8d0bb70c
    def get_features(self, obs):
        """
        Return the image features for an observation.
        Args:
            obs: Observation vector.
        """
        if len(obs.shape) == 1:
            obs = np.expand_dims(obs, axis=0)
        # Assume that features don't depend on the robot config, so don't normalize by scale and bias.
<<<<<<< HEAD
        with tf.device(self.device_string):
            feat = self.sess.run(self.feat_op, feed_dict={self.obs_tensor: obs})
        return feat[0]  # the DAG computations are batched by default, but we use batch size 1.

    def get_copy_params(self):
        param_values = self.sess.run(self.copy_params)
=======
        feat = self.run(self.feat_op, feed_dict={self.obs_tensor: obs})
        return feat  # This used to be feat[0] because we would only ever call it with a batch size of 1. Now this isn't true.

    def get_image_features(self, image):
        """
        Return the image features for an image (not including other obs data).
        Args:
            image: Image vector.
        """
        if len(image.shape) == 1:
            image = np.expand_dims(image, axis=0)
        feat = self.run(self.feat_op, feed_dict={self.image_op: image})
        return feat  # This used to be feat[0] because we would only ever call it with a batch size of 1. Now this isn't true.


    def get_copy_params(self):
        param_values = self.run(self.copy_params)
>>>>>>> 8d0bb70c
        return {self.copy_params[i].name:param_values[i] for i in range(len(self.copy_params))}

    def set_copy_params(self, param_values):
        value_list = [param_values[self.copy_params[i].name] for i in range(len(self.copy_params))]
        feeds = {self.copy_params_assign_placeholders[i]:value_list[i] for i in range(len(self.copy_params))}
<<<<<<< HEAD
        self.sess.run(self.copy_params_assign_ops, feed_dict=feeds)
=======
        self.run(self.copy_params_assign_ops, feed_dict=feeds)
>>>>>>> 8d0bb70c


    def pickle_policy(self, deg_obs, deg_action, checkpoint_path, goal_state=None, should_hash=False):
        """
        We can save just the policy if we are only interested in running forward at a later point
        without needing a policy optimization class. Useful for debugging and deploying.
        """
        if should_hash is True:
            hash_str = str(uuid.uuid4())
            checkpoint_path += hash_str
        os.mkdir(checkpoint_path + '/')
        checkpoint_path += '/_pol'
        pickled_pol = {'deg_obs': deg_obs, 'deg_action': deg_action, 'chol_pol_covar': self.chol_pol_covar,
                       'checkpoint_path_tf': checkpoint_path + '_tf_data', 'scale': self.scale, 'bias': self.bias,
                       'device_string': self.device_string, 'goal_state': goal_state, 'x_idx': self.x_idx}
        pickle.dump(pickled_pol, open(checkpoint_path, "wb"))
        with self.graph.as_default():
            saver = tf.train.Saver()
            saver.save(self._sess, checkpoint_path + '_tf_data')

    @classmethod
    def load_policy(cls, policy_dict_path, tf_generator, network_config=None):
        """
        For when we only need to load a policy for the forward pass. For instance, to run on the robot from
        a checkpointed policy.
        """
        from tensorflow.python.framework import ops
        pol_dict = pickle.load(open(policy_dict_path, "rb"))

        graph = tf.Graph()
        sess = tf.Session(graph=graph)

        with graph.as_default():
            init_op = tf.initialize_all_variables()
            tf_map = tf_generator(dim_input=pol_dict['deg_obs'], dim_output=pol_dict['deg_action'],
                                  batch_size=1, network_config=network_config)
            sess.run(init_op)
            saver = tf.train.Saver()
            check_file = pol_dict['checkpoint_path_tf']
            saver.restore(sess, check_file)

            device_string = pol_dict['device_string']

            cls_init = cls(pol_dict['deg_action'], tf_map.get_input_tensor(), tf_map.get_output_op(), np.zeros((1,)),
                           sess, graph, device_string)
            cls_init.chol_pol_covar = pol_dict['chol_pol_covar']
            cls_init.scale = pol_dict['scale']
            cls_init.bias = pol_dict['bias']
            cls_init.x_idx = pol_dict['x_idx']
            return cls_init<|MERGE_RESOLUTION|>--- conflicted
+++ resolved
@@ -20,23 +20,15 @@
         sess: tf session.
         device_string: tf device string for running on either gpu or cpu.
     """
-<<<<<<< HEAD
-    def __init__(self, dU, obs_tensor, act_op, feat_op, var, sess, device_string, copy_param_scope=None):
-=======
     def __init__(self, dU, obs_tensor, act_op, feat_op, image_op, var, sess, graph, device_string, copy_param_scope=None):
->>>>>>> 8d0bb70c
         Policy.__init__(self)
         self.dU = dU
         self.obs_tensor = obs_tensor
         self.act_op = act_op
         self.feat_op = feat_op
-<<<<<<< HEAD
-        self.sess = sess
-=======
         self.image_op = image_op
         self._sess = sess
         self.graph = graph
->>>>>>> 8d0bb70c
         self.device_string = device_string
         self.chol_pol_covar = np.diag(np.sqrt(var))
         self.scale = None  # must be set from elsewhere based on observations
@@ -44,15 +36,6 @@
         self.x_idx = None
 
         if copy_param_scope:
-<<<<<<< HEAD
-            self.copy_params = tf.get_collection(tf.GraphKeys.VARIABLES, scope=copy_param_scope)
-            self.copy_params_assign_placeholders = [tf.placeholder(tf.float32, shape=param.get_shape()) for
-                                                      param in self.copy_params]
-
-            self.copy_params_assign_ops = [tf.assign(self.copy_params[i],
-                                                     self.copy_params_assign_placeholders[i])
-                                             for i in range(len(self.copy_params))]
-=======
             with self.graph.as_default():
                 self.copy_params = tf.get_collection(tf.GraphKeys.TRAINABLE_VARIABLES, scope=copy_param_scope)
                 self.copy_params_assign_placeholders = [tf.placeholder(tf.float32, shape=param.get_shape()) for
@@ -61,7 +44,6 @@
                 self.copy_params_assign_ops = [tf.assign(self.copy_params[i],
                                                          self.copy_params_assign_placeholders[i])
                                                  for i in range(len(self.copy_params))]
->>>>>>> 8d0bb70c
 
     def act(self, x, obs, t, noise):
         """
@@ -84,15 +66,12 @@
             u = action_mean + self.chol_pol_covar.T.dot(noise)
         return u[0]  # the DAG computations are batched by default, but we use batch size 1.
 
-<<<<<<< HEAD
-=======
     def run(self, op, feed_dict=None):
         with tf.device(self.device_string):
             with self.graph.as_default():
                 result = self._sess.run(op, feed_dict=feed_dict)
         return result
 
->>>>>>> 8d0bb70c
     def get_features(self, obs):
         """
         Return the image features for an observation.
@@ -102,14 +81,6 @@
         if len(obs.shape) == 1:
             obs = np.expand_dims(obs, axis=0)
         # Assume that features don't depend on the robot config, so don't normalize by scale and bias.
-<<<<<<< HEAD
-        with tf.device(self.device_string):
-            feat = self.sess.run(self.feat_op, feed_dict={self.obs_tensor: obs})
-        return feat[0]  # the DAG computations are batched by default, but we use batch size 1.
-
-    def get_copy_params(self):
-        param_values = self.sess.run(self.copy_params)
-=======
         feat = self.run(self.feat_op, feed_dict={self.obs_tensor: obs})
         return feat  # This used to be feat[0] because we would only ever call it with a batch size of 1. Now this isn't true.
 
@@ -127,18 +98,12 @@
 
     def get_copy_params(self):
         param_values = self.run(self.copy_params)
->>>>>>> 8d0bb70c
         return {self.copy_params[i].name:param_values[i] for i in range(len(self.copy_params))}
 
     def set_copy_params(self, param_values):
         value_list = [param_values[self.copy_params[i].name] for i in range(len(self.copy_params))]
         feeds = {self.copy_params_assign_placeholders[i]:value_list[i] for i in range(len(self.copy_params))}
-<<<<<<< HEAD
-        self.sess.run(self.copy_params_assign_ops, feed_dict=feeds)
-=======
         self.run(self.copy_params_assign_ops, feed_dict=feeds)
->>>>>>> 8d0bb70c
-
 
     def pickle_policy(self, deg_obs, deg_action, checkpoint_path, goal_state=None, should_hash=False):
         """
