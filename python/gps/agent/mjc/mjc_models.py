--- conflicted
+++ resolved
@@ -99,11 +99,7 @@
     actuator.motor(ctrllimited="true",ctrlrange="-1.0 1.0",gear="200.0",joint="joint1")
     return mjcmodel
 
-<<<<<<< HEAD
 def obstacle_pointmass(target_position=np.array([1.3, 0.5, 0]), wall_center=0.0, hole_height=1.0, control_limit=100):
-=======
-def obstacle_pointmass(target_position=np.array([1.3, 0., 0.]), wall_center=0.0, hole_height=1.0):
->>>>>>> 68511ab8
     """
     An example usage of MJCModel building the pointmass task
     Args:
