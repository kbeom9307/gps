--- conflicted
+++ resolved
@@ -135,11 +135,8 @@
                        condition_data[TRIAL_ARM]['data'])
         self.reset_arm(AUXILIARY_ARM, condition_data[AUXILIARY_ARM]['mode'],
                        condition_data[AUXILIARY_ARM]['data'])
-<<<<<<< HEAD
-        time.sleep(1.5)
-=======
+
         time.sleep(2.0)  # useful for the real robot, so it stops completely
->>>>>>> 7007cc4a
 
     def sample(self, policy, condition, verbose=True, save=True, noisy=True):
         """
