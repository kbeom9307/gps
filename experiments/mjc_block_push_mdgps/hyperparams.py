from __future__ import division

from datetime import datetime
import os.path
import numpy as np
import operator

from gps import __file__ as gps_filepath
from gps.agent.mjc import block_push
from gps.agent.mjc.agent_mjc import AgentMuJoCo
from gps.algorithm.algorithm_badmm import AlgorithmBADMM
from gps.algorithm.algorithm_mdgps import AlgorithmMDGPS
from gps.algorithm.algorithm_traj_opt import AlgorithmTrajOpt
from gps.algorithm.cost.cost_fk import CostFK
from gps.algorithm.cost.cost_state import CostState
from gps.algorithm.cost.cost_fk_blocktouch import CostFKBlock
from gps.algorithm.cost.cost_action import CostAction
from gps.algorithm.cost.cost_sum import CostSum
from gps.algorithm.dynamics.dynamics_lr import DynamicsLR
from gps.algorithm.dynamics.dynamics_lr_prior import DynamicsLRPrior
from gps.algorithm.dynamics.dynamics_prior_gmm import DynamicsPriorGMM
from gps.algorithm.policy_opt.policy_opt_tf import PolicyOptTf
from gps.algorithm.policy_opt.tf_model_example import example_tf_network
from gps.algorithm.traj_opt.traj_opt_lqr_python import TrajOptLQRPython
from gps.algorithm.policy.lin_gauss_init import init_lqr, init_pd
from gps.algorithm.policy.policy_prior_gmm import PolicyPriorGMM
from gps.algorithm.cost.cost_utils import RAMP_LINEAR, RAMP_FINAL_ONLY, RAMP_QUADRATIC, evall1l2term, RAMP_CONSTANT

IMAGE_WIDTH = 80
IMAGE_HEIGHT = 64
IMAGE_CHANNELS = 3

from gps.proto.gps_pb2 import JOINT_ANGLES, JOINT_VELOCITIES, \
        END_EFFECTOR_POINTS, END_EFFECTOR_POINT_VELOCITIES, RGB_IMAGE, RGB_IMAGE_SIZE, ACTION
from gps.gui.config import generate_experiment_info

SENSOR_DIMS = {
    JOINT_ANGLES: 6,
    JOINT_VELOCITIES: 6,
    END_EFFECTOR_POINTS: 12,
    END_EFFECTOR_POINT_VELOCITIES: 12,
    ACTION: 4,
    RGB_IMAGE: IMAGE_WIDTH*IMAGE_HEIGHT*IMAGE_CHANNELS,
    RGB_IMAGE_SIZE: 3,
}

PR2_GAINS = np.array([ 1.0, 1.0, 1.0, 1.0])

BASE_DIR = '/'.join(str.split(gps_filepath, '/')[:-2])
EXP_DIR = os.path.dirname(__file__)+'/'
LQR_DIR = EXP_DIR+'../mjc_block_push/'

OBS_INCLUDE =  [JOINT_ANGLES, JOINT_VELOCITIES, END_EFFECTOR_POINTS, END_EFFECTOR_POINT_VELOCITIES]

common = {
    'experiment_name': 'my_experiment' + '_' + \
            datetime.strftime(datetime.now(), '%m-%d-%y_%H-%M'),
    'experiment_dir': EXP_DIR,
    'data_files_dir': EXP_DIR + 'data_files/',
    'target_filename': EXP_DIR + 'target.npz',
    'log_filename': EXP_DIR + 'log.txt',
    'conditions': 8,
}

if not os.path.exists(common['data_files_dir']):
    os.makedirs(common['data_files_dir'])


#OBJECT_POS = [np.array([1.1, 0.0, -0.45]),np.array([0.9, 0.0, -0.65]),np.array([1., 0.0, 0.45]),
#              np.array([0.9, 0.0, 0.65]), np.array([0.8, 0.0, 0.35]), np.array([0.6, 0.0, 0.2]),
#              np.array([0.6,0,-0.2]), np.array([0.7,0,0])]
<<<<<<< HEAD
GOAL_POS =  [np.array([0.4, 0.0, -1.15])]*8
=======
GOAL_POS =  [np.array([0.4, 0.0, -1.25])]*8
>>>>>>> 34731f4b
OBJECT_OFFSET = np.array([0.4,0,0])
OBJECT_POS = [
    np.array([0.1, 0.0, -0.9]),
    np.array([-0.1, 0.0, -0.9]),
    np.array([0.3, 0.0, -0.9]),
<<<<<<< HEAD
    np.array([-0.3, 0.0, -1.0]),
    np.array([0.2, 0.0, -1.0]),
    np.array([-0.2, 0.0, -1.0]),
    np.array([0.0, 0.0, -1.0]),
    np.array([-0.0, 0.0, -0.9]),
=======
    np.array([-0.3, 0.0, -0.9]),
    np.array([0.2, 0.0, -1.0]),
    np.array([-0.2, 0.0, -1.0]),
    np.array([0.0, 0.0, -1.0]),
    np.array([0.0, 0.0, -0.9]),
>>>>>>> 34731f4b
]
OBJECT_POS = [OBJECT_POS[i]+OBJECT_OFFSET for i in range(len(OBJECT_POS))]


agent = {
    'type': AgentMuJoCo,
    #'filename': './mjc_models/3link_gripper_push_2step.xml',
    'models': [block_push(object_pos=OBJECT_POS[i], goal_pos=GOAL_POS[i]) for i in range(common['conditions'])],
    'x0': np.concatenate([np.array([-np.pi/3, (3*np.pi)/4, 0., 0., 0., 0.0]), np.zeros((6,))]),
    'dt': 0.05,
    'substeps': 5,
    # [np.array([1.2, 0.0, 0.4]),np.array([1.2, 0.0, 0.9])]
    'pos_body_offset': np.array([0,0,0]),
    'pos_body_idx': np.array([6,8]),
    'conditions': common['conditions'],
    #'train_conditions': [0, 1,2,3],
    #'test_conditions': [4,5,6,7],
    #'image_width': IMAGE_WIDTH,
    #'image_height': IMAGE_HEIGHT,
    #'image_channels': IMAGE_CHANNELS,
    'T': 150,
    'sensor_dims': SENSOR_DIMS,
    'state_include': [JOINT_ANGLES, JOINT_VELOCITIES, END_EFFECTOR_POINTS,
                      END_EFFECTOR_POINT_VELOCITIES],
                      #include the camera images appropriately here
    'obs_include': [JOINT_ANGLES, JOINT_VELOCITIES, END_EFFECTOR_POINTS, END_EFFECTOR_POINT_VELOCITIES],
    'meta_include': [],
    'camera_pos': np.array([0, 8., 0., 0.3, 0., 0.3]),
}


#"""
algorithm = {
     'type': AlgorithmBADMM,
     'conditions': agent['conditions'],
     'iterations': 35,
     'lg_step_schedule': np.array([1e-4, 1e-3, 1e-2, 1e-2]),
     'policy_dual_rate': 0.2,
     'ent_reg_schedule': np.array([1e-3, 1e-3, 1e-2, 1e-1]),
     'fixed_lg_step': 3,
     'kl_step': 5.0,
     'min_step_mult': 0.01,
     'max_step_mult': 1.0,
     'sample_decrease_var': 0.05,
     'sample_increase_var': 0.1,
     'init_pol_wt': 0.005,

    'compute_distances': {
        'type': 'min',
        'targets': [GOAL_POS[0]+np.array([0.05,0.05,0.05]) for i in xrange(common['conditions'])],
        'state_idx': range(6+12,9+12),
    }
}
#"""

"""
algorithm = {
    'type': AlgorithmTrajOpt,
    'conditions': agent['conditions'],
    #'train_conditions': agent['train_conditions'],
    #'test_conditions': agent['test_conditions'],
    'iterations': 25,
    'kl_step': 5.0,
    'min_step_mult': 0.01,
    'max_step_mult': 1.0,

    'compute_distances': {
        'type': 'min',
        'targets': [GOAL_POS[0]+np.array([0.05,0.05,0.05]) for i in xrange(common['conditions'])],
        'state_idx': range(6+12,9+12),
    }
}
"""

"""
algorithm = {
    'type': AlgorithmMDGPS,
    'conditions': common['conditions'],
    'iterations': 15,
    'kl_step': 1.0,
    'min_step_mult': 0.01,
    'max_step_mult': 4.0,
    'max_ent_traj': 0.001,
    'step_rule': 'laplace',
    'sample_on_policy': True,
    'plot_dir': EXP_DIR,
    #'target_end_effector': target_pos,

    'compute_distances': {
        'type': 'min',
        'targets': [GOAL_POS[0]+np.array([0.05,0.05,0.05]) for i in xrange(common['conditions'])],
        'state_idx': range(6+12,9+12),
    }
}
"""


#"""
algorithm['init_traj_distr'] = {
    'type': init_pd,
    'init_var': 50.0,
    'pos_gains': 10.0,
    'dQ': SENSOR_DIMS[ACTION],
    'dt': agent['dt'],
    'T': agent['T'],
}
#"""

"""
algorithm['init_traj_distr'] = {
    'type': init_from_file,
    'algorithm_file': os.path.join(LQR_DIR, 'data_files', 'algorithm_itr_10.pkl.gz'),
    'dQ': SENSOR_DIMS[ACTION],
    'dt': agent['dt'],
    'T': agent['T'],
}
"""


torque_cost_1 = [{
    'type': CostAction,
    'wu': 5e-3 / PR2_GAINS,
} for i in range(agent['conditions'])]

fk_cost_1 = [{
    'type': CostFK,
    'target_end_effector': np.concatenate([np.array([0,0,0]), np.array([0,0,0]),
                                           np.array([0.05, 0.05, 0.05]) + GOAL_POS[i],
                                           np.array([0,0,0])]),
    'wp': np.array([0, 0, 0, 0, 0, 0, 1, 1, 1,0,0,0]),
    'l1': 0.1,
    'l2': 10.0,
    'alpha': 1e-5,
    'evalnorm': evall1l2term,
    'ramp_option': RAMP_CONSTANT,
} for i in range(agent['conditions'])]


cost_tgt = np.zeros((6,))
cost_wt = np.array([0, 0, 0, 1, 0, 0])
state_cost = [{
    'type': CostState,
    'l1': 0.0,
    'l2': 10.0,
    'alpha': 1e-5,
    'evalnorm': evall1l2term,
    'data_types': {
        JOINT_ANGLES: {
            'target_state': cost_tgt,
            'wp': cost_wt,
        },
    },
} for i in range(agent['conditions'])]
# fk_cost_1_gripper = [{
#     'type': CostFK,
#     'target_end_effector': np.concatenate([np.array([0.05, 0.05, 0.05]) + agent[0]['pos_body_offset'][i][1],
#                                            np.array([0,0,0]),
#                                            np.array([0,0,0])]),
#     'wp': np.array([1, 1, 1, 0, 0, 0, 0,0,0]),
#     'l1': 0.1,
#     'l2': 10.0,
#     'alpha': 1e-5,
#     'ramp_option': RAMP_QUADRATIC
# } for i in agent[0]['train_conditions']]


fk_cost_blocktouch = [{
    'type': CostFKBlock,
    'wp': np.array([1, 1, 1, 1, 1, 1, 0, 0, 0, 0, 0, 0]),
    'l1': 0.0,
    'l2': 10.0,
    'alpha': 1e-5,
    'evalnorm': evall1l2term,
} for i in range(agent['conditions'])]

# data_logger = DataLogger()
# data_traj = data_logger.unpickle('/home/abhigupta/gps/experiments/blockpush_free/data_files_good/traj_sample_itr_24_rn_00.pkl')
# fk_cost_2 = [{
#     'type': CostFKDev,
#     'traj': data_traj[i][0]._data[END_EFFECTOR_POINTS],
#     'wp': np.array([1, 1, 1, 1, 1, 1, 1, 1, 1, 1, 1, 1]),
#     'l1': 0.1,
#     'l2': 10.0,
#     'alpha': 1e-5,
# } for i in common['train_conditions']]

algorithm['cost'] = [{
    'type': CostSum,
    'costs': [fk_cost_1[i], fk_cost_blocktouch[i], state_cost[i]],
    'weights': [2.0, 1.0, 1.0],
} for i in range(agent['conditions'])]


algorithm['dynamics'] = {
    'type': DynamicsLRPrior,
    'regularization': 1e-5,
    'prior': {
        'type': DynamicsPriorGMM,
        'max_clusters': 20,
        'min_samples_per_cluster': 40,
        'max_samples': 20,
    },
}



algorithm['traj_opt'] = {
    'type': TrajOptLQRPython,
}


algorithm['policy_prior'] = {
    'type': PolicyPriorGMM,
    'max_clusters': 20,
    'min_samples_per_cluster': 40,
    'max_samples': 20,
}

algorithm['policy_opt'] = {
    'type': PolicyOptTf,
    'network_params': {
        'obs_include': agent['obs_include'],
        #'obs_vector_data': agent['obs_include'],
        'n_layers': 3,
        'dim_hidden': 40,
        'sensor_dims': SENSOR_DIMS,
    },
    'network_model': example_tf_network,
    'fc_only_iterations': 2000,
    'init_iterations': 1000,
    'iterations': 1000,  # was 100
    'weights_file_prefix': EXP_DIR + 'policy',
}


config = {
    'iterations': 25,
    'num_samples':10,
    'verbose_trials': 1,
    'verbose_policy_trials': 0,
    'save_wts': True,
    'common': common,
    'agent': agent,
    'gui_on': True,
    'algorithm': algorithm,
    'conditions': common['conditions'],
    #'train_conditions': common['train_conditions'],
    #'test_conditions': common['test_conditions'],
    'inner_iterations': 4,
    'to_log': [],
}

common['info'] = generate_experiment_info(config)<|MERGE_RESOLUTION|>--- conflicted
+++ resolved
@@ -69,29 +69,17 @@
 #OBJECT_POS = [np.array([1.1, 0.0, -0.45]),np.array([0.9, 0.0, -0.65]),np.array([1., 0.0, 0.45]),
 #              np.array([0.9, 0.0, 0.65]), np.array([0.8, 0.0, 0.35]), np.array([0.6, 0.0, 0.2]),
 #              np.array([0.6,0,-0.2]), np.array([0.7,0,0])]
-<<<<<<< HEAD
 GOAL_POS =  [np.array([0.4, 0.0, -1.15])]*8
-=======
-GOAL_POS =  [np.array([0.4, 0.0, -1.25])]*8
->>>>>>> 34731f4b
 OBJECT_OFFSET = np.array([0.4,0,0])
 OBJECT_POS = [
     np.array([0.1, 0.0, -0.9]),
     np.array([-0.1, 0.0, -0.9]),
     np.array([0.3, 0.0, -0.9]),
-<<<<<<< HEAD
     np.array([-0.3, 0.0, -1.0]),
     np.array([0.2, 0.0, -1.0]),
     np.array([-0.2, 0.0, -1.0]),
     np.array([0.0, 0.0, -1.0]),
     np.array([-0.0, 0.0, -0.9]),
-=======
-    np.array([-0.3, 0.0, -0.9]),
-    np.array([0.2, 0.0, -1.0]),
-    np.array([-0.2, 0.0, -1.0]),
-    np.array([0.0, 0.0, -1.0]),
-    np.array([0.0, 0.0, -0.9]),
->>>>>>> 34731f4b
 ]
 OBJECT_POS = [OBJECT_POS[i]+OBJECT_OFFSET for i in range(len(OBJECT_POS))]
 
