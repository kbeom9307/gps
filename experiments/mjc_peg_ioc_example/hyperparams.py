""" Hyperparameters for MJC peg insertion trajectory optimization. """
from __future__ import division

from datetime import datetime
import os.path
import numpy as np

from gps import __file__ as gps_filepath
from gps.agent.mjc.agent_mjc import AgentMuJoCo
from gps.algorithm.algorithm_traj_opt import AlgorithmTrajOpt
from gps.algorithm.cost.cost_fk import CostFK
from gps.algorithm.cost.cost_action import CostAction
from gps.algorithm.cost.cost_sum import CostSum
from gps.algorithm.cost.cost_ioc_nn import CostIOCNN
from gps.algorithm.dynamics.dynamics_lr_prior import DynamicsLRPrior
from gps.algorithm.dynamics.dynamics_prior_gmm import DynamicsPriorGMM
from gps.algorithm.traj_opt.traj_opt_lqr_python import TrajOptLQRPython
from gps.algorithm.policy.lin_gauss_init import init_lqr
from gps.utility.demo_utils import generate_pos_body_offset, generate_x0, generate_pos_idx
from gps.proto.gps_pb2 import JOINT_ANGLES, JOINT_VELOCITIES, \
        END_EFFECTOR_POINTS, END_EFFECTOR_POINT_VELOCITIES, ACTION
from gps.gui.config import generate_experiment_info

SENSOR_DIMS = {
    JOINT_ANGLES: 7,
    JOINT_VELOCITIES: 7,
    END_EFFECTOR_POINTS: 6,
    END_EFFECTOR_POINT_VELOCITIES: 6,
    ACTION: 7,
}

PR2_GAINS = np.array([3.09, 1.08, 0.393, 0.674, 0.111, 0.152, 0.098])

BASE_DIR = '/'.join(str.split(gps_filepath, '/')[:-2])
EXP_DIR = BASE_DIR + '/../experiments/mjc_peg_ioc_example/'
DEMO_DIR = BASE_DIR + '/../experiments/mjc_peg_example/'


common = {
    'experiment_name': 'my_experiment' + '_' + \
            datetime.strftime(datetime.now(), '%m-%d-%y_%H-%M'),
    'experiment_dir': EXP_DIR,
    'data_files_dir': EXP_DIR + 'data_files/',
    'demo_controller_file': DEMO_DIR + 'data_files/algorithm_itr_09.pkl',
    'target_filename': EXP_DIR + 'target.npz',
    'log_filename': EXP_DIR + 'log.txt',
    'conditions': 1,
<<<<<<< HEAD
    'demo_conditions': 20,
    'learning_from_prior': False,
=======
    # 'demo_conditions': 20,
>>>>>>> cd42e519
    # 'demo_conditions': 25,
}

if not os.path.exists(common['data_files_dir']):
    os.makedirs(common['data_files_dir'])

agent = {
    'type': AgentMuJoCo,
    'filename': './mjc_models/pr2_arm3d.xml',
    'x0': np.concatenate([np.array([0.1, 0.1, -1.54, -1.7, 1.54, -0.2, 0]),
                          np.zeros(7)]),
    'dt': 0.05,
    'substeps': 5,
    'conditions': common['conditions'],
    'pos_body_idx': np.array([1]),
    # 'pos_body_offset': [np.array([0, 0.2, 0]), np.array([0, 0.1, 0]),
    #                     np.array([0, -0.1, 0]), np.array([0, -0.2, 0])],
    'pos_body_offset': [np.array([0, 0.0, 0])],
    'T': 100,
    'sensor_dims': SENSOR_DIMS,
    'state_include': [JOINT_ANGLES, JOINT_VELOCITIES, END_EFFECTOR_POINTS,
                      END_EFFECTOR_POINT_VELOCITIES],
    'obs_include': [JOINT_ANGLES, JOINT_VELOCITIES, END_EFFECTOR_POINTS,
                    END_EFFECTOR_POINT_VELOCITIES],
    'camera_pos': np.array([0., 0., 2., 0., 0.2, 0.5]),
}

demo_agent = {
    'type': AgentMuJoCo,
    'filename': './mjc_models/pr2_arm3d.xml',
    'x0': generate_x0(np.concatenate([np.array([0.1, 0.1, -1.54, -1.7, 1.54, -0.2, 0]),
                      np.zeros(7)]), 25),
    'dt': 0.05,
    'substeps': 5,
    'conditions': 25,
    'pos_body_idx': generate_pos_idx(25),
    # 'pos_body_offset': [np.array([0, 0.2, 0]), np.array([0, 0.1, 0]),
    #                     np.array([0, -0.1, 0]), np.array([0, -0.2, 0])],
    'pos_body_offset': generate_pos_body_offset(25),
    'T': 100,
    'sensor_dims': SENSOR_DIMS,
    'state_include': [JOINT_ANGLES, JOINT_VELOCITIES, END_EFFECTOR_POINTS,
                      END_EFFECTOR_POINT_VELOCITIES],
    'obs_include': [JOINT_ANGLES, JOINT_VELOCITIES, END_EFFECTOR_POINTS,
                    END_EFFECTOR_POINT_VELOCITIES],
    'camera_pos': np.array([0., 0., 2., 0., 0.2, 0.5]),
    'target_end_effector': np.array([0.0, 0.3, -0.5, 0.0, 0.3, -0.2]),
}

algorithm = {
    'type': AlgorithmTrajOpt,
    'conditions': common['conditions'],
    'ioc' : True,
    'kl_step': 0.5,
    'max_step_mult': 2.0,
    'min_step_mult': 0.01,
    'max_ent_traj': 1.0,
    'demo_distr_empest': True,
    'demo_cond': 15,
    # 'demo_cond': 25,
    'num_demos': 3,
    'iterations': 20,
}

algorithm['init_traj_distr'] = {
    'type': init_lqr,
    'init_gains':  1.0 / PR2_GAINS,
    'init_acc': np.zeros(SENSOR_DIMS[ACTION]),
    'init_var': 5.0,
    'stiffness': 1.0,
    'stiffness_vel': 0.5,
    'final_weight': 50.0,
    'dt': agent['dt'],
    'T': agent['T'],
}

torque_cost = {
    'type': CostAction,
    'wu': 5e-5 / PR2_GAINS,
}

fk_cost = {
    'type': CostFK,
    'target_end_effector': np.array([0.0, 0.3, -0.5, 0.0, 0.3, -0.2]),
    'wp': np.array([1, 1, 1, 1, 1, 1]),
    'l1': 0.1,
    'l2': 10.0,
    'alpha': 1e-5,
}

algorithm['gt_cost'] = {
    'type': CostSum,
    'costs': [torque_cost, fk_cost],
    'weights': [1.0, 1.0],
}

algorithm['cost'] = {
    'type': CostIOCNN,
    'wu': 5e-5 / PR2_GAINS,
    'T': 100,
    'dO': 26,
    'iterations': 5000,
}

# algorithm['gt_cost'] = {
#     'type': CostFK,
#     'target_end_effector': np.array([0.0, 0.3, -0.5, 0.0, 0.3, -0.2]),
#     'wp': np.array([1, 1, 1, 1, 1, 1]),
#     'l1': 0.1,
#     'l2': 10.0,
#     'alpha': 1e-5,
# }

algorithm['dynamics'] = {
    'type': DynamicsLRPrior,
    'regularization': 1e-6,
    'prior': {
        'type': DynamicsPriorGMM,
        'max_clusters': 20,
        'min_samples_per_cluster': 40,
        'max_samples': 20,
    },
}

algorithm['traj_opt'] = {
    'type': TrajOptLQRPython,
}

algorithm['policy_opt'] = {}

config = {
    'iterations': algorithm['iterations'],
    'num_samples': 50,
    'verbose_trials': 1,
    'common': common,
    'agent': agent,
    'demo_agent': demo_agent,
    'gui_on': True,
    'algorithm': algorithm,
}

common['info'] = generate_experiment_info(config)<|MERGE_RESOLUTION|>--- conflicted
+++ resolved
@@ -45,12 +45,8 @@
     'target_filename': EXP_DIR + 'target.npz',
     'log_filename': EXP_DIR + 'log.txt',
     'conditions': 1,
-<<<<<<< HEAD
     'demo_conditions': 20,
     'learning_from_prior': False,
-=======
-    # 'demo_conditions': 20,
->>>>>>> cd42e519
     # 'demo_conditions': 25,
 }
 
