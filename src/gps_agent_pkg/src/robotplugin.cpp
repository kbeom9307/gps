#include "gps_agent_pkg/robotplugin.h"
#include "gps_agent_pkg/sensor.h"
#include "gps_agent_pkg/controller.h"
#include "gps_agent_pkg/positioncontroller.h"
#include "gps_agent_pkg/lingausscontroller.h"
#include "gps_agent_pkg/trialcontroller.h"
#include "gps_agent_pkg/LinGaussParams.h"
#include "gps_agent_pkg/tfcontroller.h"
#include "gps_agent_pkg/TfParams.h"
#include "gps_agent_pkg/ControllerParams.h"
#include "gps_agent_pkg/util.h"
#include "gps/proto/gps.pb.h"
#include <vector>

#ifdef USE_CAFFE
#include "gps_agent_pkg/caffenncontroller.h"
#include "gps_agent_pkg/CaffeParams.h"
#endif

using namespace gps_control;

// Plugin constructor.
RobotPlugin::RobotPlugin()
{
    // Nothing to do here, since all variables are initialized in initialize(...)
}

// Destructor.
RobotPlugin::~RobotPlugin()
{
    // Nothing to do here, since all instance variables are destructed automatically.
}

// Initialize everything.
void RobotPlugin::initialize(ros::NodeHandle& n)
{
    ROS_INFO_STREAM("Initializing RobotPlugin");
    trial_data_request_waiting_ = false;
    aux_data_request_waiting_ = false;
    sensors_initialized_ = false;
    controller_initialized_ = false;

    // Initialize all ROS communication infrastructure.
    initialize_ros(n);

    // Initialize all sensors.
    initialize_sensors(n);

    // Initialize the position controllers.
    // Note that the trial controllers are created from scratch for each trial.
    // However, the position controllers persist, since there is only one type.
    initialize_position_controllers(n);

    // After this, we still need to create the kinematics solvers. How these are
    // created depends on the particular robot, and should be implemented in a
    // subclass.
}

// Initialize ROS communication infrastructure.
void RobotPlugin::initialize_ros(ros::NodeHandle& n)
{
    ROS_INFO_STREAM("Initializing ROS subs/pubs");
    // Create subscribers.
    position_subscriber_ = n.subscribe("/gps_controller_position_command", 1, &RobotPlugin::position_subscriber_callback, this);
    trial_subscriber_ = n.subscribe("/gps_controller_trial_command", 1, &RobotPlugin::trial_subscriber_callback, this);
    test_sub_ = n.subscribe("/test_sub", 1, &RobotPlugin::test_callback, this);
    relax_subscriber_ = n.subscribe("/gps_controller_relax_command", 1, &RobotPlugin::relax_subscriber_callback, this);
    data_request_subscriber_ = n.subscribe("/gps_controller_data_request", 1, &RobotPlugin::data_request_subscriber_callback, this);

    // Create publishers.
    report_publisher_.reset(new realtime_tools::RealtimePublisher<gps_agent_pkg::SampleResult>(n, "/gps_controller_report", 1));

    //for async tf controller.
    action_subscriber_tf_ = n.subscribe("/gps_controller_sent_robot_action_tf", 1, &RobotPlugin::tf_robot_action_command_callback, this);
    tf_publisher_.reset(new realtime_tools::RealtimePublisher<gps_agent_pkg::TfObsData>(n, "/gps_obs_tf", 1));
}

// Initialize all sensors.
void RobotPlugin::initialize_sensors(ros::NodeHandle& n)
{
    // Clear out the old sensors.
    sensors_.clear();

    // Create all sensors.
    for (int i = 0; i < 2; i++)
    // TODO: ZDM: read this when more sensors work
    //for (int i = 0; i < TotalSensorTypes; i++)
    {
        ROS_INFO_STREAM("creating sensor: " + to_string(i));
        boost::shared_ptr<Sensor> sensor(Sensor::create_sensor((SensorType)i,n,this, gps::TRIAL_ARM));
        sensors_.push_back(sensor);
    }

    // Create current state sample and populate it using the sensors.
    current_time_step_sample_.reset(new Sample(MAX_TRIAL_LENGTH));
    initialize_sample(current_time_step_sample_, gps::TRIAL_ARM);

    aux_sensors_.clear();
    // Create all auxiliary sensors.  Currently only an encodersensor
    for (int i = 0; i < 1; i++)
    {
        ROS_INFO_STREAM("creating auxiliary sensor: " + to_string(i));
        boost::shared_ptr<Sensor> sensor(Sensor::create_sensor((SensorType)i,n,this, gps::AUXILIARY_ARM));
        aux_sensors_.push_back(sensor);
    }

    // Create current state sample and populate it using the sensors.
    aux_current_time_step_sample_.reset(new Sample(1));
    initialize_sample(aux_current_time_step_sample_, gps::AUXILIARY_ARM);

    sensors_initialized_ = true;
}


// Helper method to configure all sensors
void RobotPlugin::configure_sensors(OptionsMap &opts)
{
    ROS_INFO("configure sensors");
    sensors_initialized_ = false;
    for (int i = 0; i < sensors_.size(); i++)
    {
        sensors_[i]->configure_sensor(opts);
        sensors_[i]->set_sample_data_format(current_time_step_sample_);
    }
    // Set sample data format on the actions, which are not handled by any sensor.
    OptionsMap sample_metadata;
    current_time_step_sample_->set_meta_data(
        gps::ACTION,active_arm_torques_.size(),SampleDataFormatEigenVector,sample_metadata);

    // configure auxiliary sensors
    for (int i = 0; i < aux_sensors_.size(); i++)
    {
        aux_sensors_[i]->configure_sensor(opts);
        aux_sensors_[i]->set_sample_data_format(aux_current_time_step_sample_);
    }
    sensors_initialized_ = true;
}

// Initialize position controllers.
void RobotPlugin::initialize_position_controllers(ros::NodeHandle& n)
{
    // Create passive arm position controller.
    // TODO: fix this to be something that comes out of the robot itself
    passive_arm_controller_.reset(new PositionController(n, gps::AUXILIARY_ARM, 7));

    // Create active arm position controller.
    active_arm_controller_.reset(new PositionController(n, gps::TRIAL_ARM, 7));
}

// Helper function to initialize a sample from the current sensors.
void RobotPlugin::initialize_sample(boost::scoped_ptr<Sample>& sample, gps::ActuatorType actuator_type)
{
    // Go through all of the sensors and initialize metadata.
    if (actuator_type == gps::TRIAL_ARM)
    {
        for (int i = 0; i < sensors_.size(); i++)
        {
            sensors_[i]->set_sample_data_format(sample);
        }
        // Set sample data format on the actions, which are not handled by any sensor.
        OptionsMap sample_metadata;
        sample->set_meta_data(gps::ACTION,active_arm_torques_.size(),SampleDataFormatEigenVector,sample_metadata);
    }
    else if (actuator_type == gps::AUXILIARY_ARM)
    {
        for (int i = 0; i < aux_sensors_.size(); i++)
        {
            aux_sensors_[i]->set_sample_data_format(sample);
        }
    }
    ROS_INFO("set sample data format");
}

// Update the sensors at each time step.
void RobotPlugin::update_sensors(ros::Time current_time, bool is_controller_step)
{
    if (!sensors_initialized_) return; // Don't try to use sensors until initialization finishes.

    // Update all of the sensors and fill in the sample.
    for (int sensor = 0; sensor < sensors_.size(); sensor++)
    {
        sensors_[sensor]->update(this, current_time, is_controller_step);
        if (trial_controller_ != NULL){
            sensors_[sensor]->set_sample_data(current_time_step_sample_,
                trial_controller_->get_step_counter());
        }
        else {
            sensors_[sensor]->set_sample_data(current_time_step_sample_, 0);
        }
    }

    // Update all of the auxiliary sensors and fill in the sample.
    for (int sensor = 0; sensor < aux_sensors_.size(); sensor++)
    {
        aux_sensors_[sensor]->update(this, current_time, is_controller_step);
        aux_sensors_[sensor]->set_sample_data(aux_current_time_step_sample_, 0);
    }

    // If a data request is waiting, publish the sample.
    if (trial_data_request_waiting_) {
        publish_sample_report(current_time_step_sample_);
        trial_data_request_waiting_ = false;
    }

    if (aux_data_request_waiting_) {
        publish_sample_report(aux_current_time_step_sample_);
        aux_data_request_waiting_ = false;
    }
}

// Update the controllers at each time step.
void RobotPlugin::update_controllers(ros::Time current_time, bool is_controller_step)
{
    // Update passive arm controller.
    // TODO - don't pass in wrong sample if used
    passive_arm_controller_->update(this, current_time, current_time_step_sample_, passive_arm_torques_);

    bool trial_init = trial_controller_ != NULL && trial_controller_->is_configured() && controller_initialized_;
    if(!is_controller_step && trial_init){
        return;
    }

    // If we have a trial controller, update that, otherwise update position controller.
    if (trial_init) trial_controller_->update(this, current_time, current_time_step_sample_, active_arm_torques_);
    else active_arm_controller_->update(this, current_time, current_time_step_sample_, active_arm_torques_);

    // Check if the trial controller finished and delete it.
    if (trial_init && trial_controller_->is_finished()) {

        // Publish sample after trial completion
        publish_sample_report(current_time_step_sample_, trial_controller_->get_trial_length());
        //Clear the trial controller.
        trial_controller_->reset(current_time);
        trial_controller_.reset(NULL);

        // Set the active arm controller to NO_CONTROL.
        OptionsMap options;
        options["mode"] = gps::NO_CONTROL;
        active_arm_controller_->configure_controller(options);

        // Switch the sensors to run at full frequency.
        for (int sensor = 0; sensor < TotalSensorTypes; sensor++)
        {
            //sensors_[sensor]->set_update(active_arm_controller_->get_update_delay());
        }
    }
    if (active_arm_controller_->report_waiting){
        if (active_arm_controller_->is_finished()){
            publish_sample_report(current_time_step_sample_);
            active_arm_controller_->report_waiting = false;
        }
    }
    if (passive_arm_controller_->report_waiting){
        if (passive_arm_controller_->is_finished()){
            publish_sample_report(current_time_step_sample_);
            passive_arm_controller_->report_waiting = false;
        }
    }

}

void RobotPlugin::publish_sample_report(boost::scoped_ptr<Sample>& sample, int T /*=1*/){
    while(!report_publisher_->trylock());
    std::vector<gps::SampleType> dtypes;
    sample->get_available_dtypes(dtypes);

    report_publisher_->msg_.sensor_data.resize(dtypes.size());
    for(int d=0; d<dtypes.size(); d++){ //Fill in each sample type
        report_publisher_->msg_.sensor_data[d].data_type = dtypes[d];
        Eigen::VectorXd tmp_data;
        sample->get_data(T, tmp_data, (gps::SampleType)dtypes[d]);
        report_publisher_->msg_.sensor_data[d].data.resize(tmp_data.size());


        std::vector<int> shape;
        sample->get_shape((gps::SampleType)dtypes[d], shape);
        shape.insert(shape.begin(), T);
        report_publisher_->msg_.sensor_data[d].shape.resize(shape.size());
        int total_expected_shape = 1;
        for(int i=0; i< shape.size(); i++){
            report_publisher_->msg_.sensor_data[d].shape[i] = shape[i];
            total_expected_shape *= shape[i];
        }
        if(total_expected_shape != tmp_data.size()){
            ROS_ERROR("Data stored in sample has different length than expected (%d vs %d)",
                    tmp_data.size(), total_expected_shape);
        }
        for(int i=0; i<tmp_data.size(); i++){
            report_publisher_->msg_.sensor_data[d].data[i] = tmp_data[i];
        }
    }
    report_publisher_->unlockAndPublish();
}

void RobotPlugin::position_subscriber_callback(const gps_agent_pkg::PositionCommand::ConstPtr& msg){

    ROS_INFO_STREAM("received position command");
    OptionsMap params;
    int8_t arm = msg->arm;
    params["mode"] = msg->mode;
    Eigen::VectorXd data;
    data.resize(msg->data.size());
    for(int i=0; i<data.size(); i++){
        data[i] = msg->data[i];
    }
    params["data"] = data;

    Eigen::MatrixXd pd_gains;
    pd_gains.resize(msg->pd_gains.size() / 4, 4);
    for(int i=0; i<pd_gains.rows(); i++){
        for(int j=0; j<4; j++){
            pd_gains(i, j) = msg->pd_gains[i * 4 + j];
        }
    }
    params["pd_gains"] = pd_gains;

    if(arm == gps::TRIAL_ARM){
        active_arm_controller_->configure_controller(params);
    }else if (arm == gps::AUXILIARY_ARM){
        passive_arm_controller_->configure_controller(params);
    }else{
        ROS_ERROR("Unknown position controller arm type");
    }
}

void RobotPlugin::trial_subscriber_callback(const gps_agent_pkg::TrialCommand::ConstPtr& msg){

    OptionsMap controller_params;
    ROS_INFO_STREAM("received trial command");

    controller_initialized_ = false;

    //Read out trial information
    uint32_t T = msg->T;  // Trial length
    if (T > MAX_TRIAL_LENGTH) {
        ROS_FATAL("Trial length specified is longer than maximum trial length (%d vs %d)",
                T, MAX_TRIAL_LENGTH);
    }

    initialize_sample(current_time_step_sample_, gps::TRIAL_ARM);

    float frequency = msg->frequency;  // Controller frequency

    // Update sensor frequency
    for (int sensor = 0; sensor < sensors_.size(); sensor++)
    {
        sensors_[sensor]->set_update(1.0/frequency);
    }

    std::vector<int> state_datatypes, obs_datatypes;
    state_datatypes.resize(msg->state_datatypes.size());
    for(int i=0; i<state_datatypes.size(); i++){
        state_datatypes[i] = msg->state_datatypes[i];
    }
    controller_params["state_datatypes"] = state_datatypes;
    obs_datatypes.resize(msg->obs_datatypes.size());
    for(int i=0; i<obs_datatypes.size(); i++){
        obs_datatypes[i] = msg->obs_datatypes[i];
    }
    controller_params["obs_datatypes"] = obs_datatypes;

    if(msg->controller.controller_to_execute == gps::LIN_GAUSS_CONTROLLER){
        //
        gps_agent_pkg::LinGaussParams lingauss = msg->controller.lingauss;
        trial_controller_.reset(new LinearGaussianController());
        int dX = (int) lingauss.dX;
        int dU = (int) lingauss.dU;
        //Prepare options map
        controller_params["T"] = (int)msg->T;
        controller_params["dX"] = dX;
        controller_params["dU"] = dU;
        for(int t=0; t<(int)msg->T; t++){
            Eigen::MatrixXd K;
            K.resize(dU, dX);
            for(int u=0; u<dU; u++){
                for(int x=0; x<dX; x++){
                    K(u,x) = lingauss.K_t[x+u*dX+t*dU*dX];
                }
            }
            Eigen::VectorXd k;
            k.resize(dU);
            for(int u=0; u<dU; u++){
                k(u) = lingauss.k_t[u+t*dU];
            }
            controller_params["K_"+to_string(t)] = K;
            controller_params["k_"+to_string(t)] = k;
        }
        trial_controller_->configure_controller(controller_params);
    }
#ifdef USE_CAFFE
    else if (msg->controller.controller_to_execute == gps::CAFFE_CONTROLLER) {
        gps_agent_pkg::CaffeParams params = msg->controller.caffe;
        trial_controller_.reset(new CaffeNNController());

        // TODO(chelsea/zoe): put this somewhere else.
        int dim_bias = params.dim_bias;
        Eigen::MatrixXd scale;
        scale.resize(dim_bias, dim_bias);
        Eigen::VectorXd bias;
        bias.resize(dim_bias);
<<<<<<< HEAD
        int dU = (int) params.dU;

=======
>>>>>>> 7a54a765
        int dU = (int) params.dU;

        int idx = 0;
        // Unpack the scale matrix
        for (int j = 0; j < dim_bias; ++j)
        {
            for (int i = 0; i < dim_bias; ++i)
            {
                scale(i,j) = params.scale[idx];
                idx++;
            }
        }

        idx = 0;
        // Unpack the bias vector
        for (int i = 0; i < dim_bias; ++i)
        {
            bias(i) = params.bias[idx];
            idx++;
        }
<<<<<<< HEAD
        for(int t=0; t<(int)msg->T; t++){
            Eigen::VectorXd noise;
            noise.resize(dU);
            for(int u=0; u<dU; u++){
                noise(u) = params.noise[u+t*dU];
            }
            controller_params["noise_"+to_string(t)] = noise;
        }

=======
>>>>>>> 7a54a765
        for(int t=0; t<(int)msg->T; t++){
            Eigen::VectorXd noise;
            noise.resize(dU);
            for(int u=0; u<dU; u++){
                noise(u) = params.noise[u+t*dU];
            }
            controller_params["noise_"+to_string(t)] = noise;
        }
 
        controller_params["net_param"] = params.net_param;
        controller_params["scale"] = scale;
        controller_params["bias"] = bias;
        controller_params["T"] = (int)msg->T;
        trial_controller_->configure_controller(controller_params);
    }
#endif
    else if (msg->controller.controller_to_execute == gps::TF_CONTROLLER) {
        trial_controller_.reset(new TfController());
        controller_params["T"] = (int)msg->T;
        gps_agent_pkg::TfParams tfparams = msg->controller.tf;
        int dU = (int) tfparams.dU;
        controller_params["dU"] = dU;
        trial_controller_-> configure_controller(controller_params);
    }
    else{
        ROS_ERROR("Unknown trial controller arm type and/or USE_CAFFE=0");
    }

    // Configure sensor for trial
    OptionsMap sensor_params;

    // Feed EE points/sites to sensors
    Eigen::MatrixXd ee_points;
    if( msg->ee_points.size() % 3 != 0){
        ROS_ERROR("Got %d ee_points (must be multiple of 3)", (int)msg->ee_points.size());
    }
    int n_points = msg->ee_points.size()/3;
    ee_points.resize(n_points, 3);
    for(int i=0; i<n_points; i++){
        for(int j=0; j<3; j++){
            ee_points(i, j) = msg->ee_points[j+3*i];
        }
    }
    sensor_params["ee_sites"] = ee_points;

    // update end effector points target
    Eigen::MatrixXd ee_points_tgt;
    if( msg->ee_points_tgt.size() != ee_points.size()){
        ROS_ERROR("Got %d ee_points_tgt (must match ee_points size: %d)",
                (int)msg->ee_points_tgt.size(), (int)msg->ee_points.size());
    }
    ee_points_tgt.resize(n_points, 3);
    for(int i=0; i<n_points; i++){
        for(int j=0; j<3; j++){
            ee_points_tgt(i, j) = msg->ee_points_tgt[j+3*i];
        }
    }
    sensor_params["ee_points_tgt"] = ee_points_tgt;

    configure_sensors(sensor_params);

    controller_initialized_ = true;
}

void RobotPlugin::test_callback(const std_msgs::Empty::ConstPtr& msg){
    ROS_INFO_STREAM("Received test message");
}

void RobotPlugin::relax_subscriber_callback(const gps_agent_pkg::RelaxCommand::ConstPtr& msg){

    ROS_INFO_STREAM("received relax command");
    OptionsMap params;
    int8_t arm = msg->arm;
    params["mode"] = gps::NO_CONTROL;

    if(arm == gps::TRIAL_ARM){
        active_arm_controller_->configure_controller(params);
    }else if (arm == gps::AUXILIARY_ARM){
        passive_arm_controller_->configure_controller(params);
    }else{
        ROS_ERROR("Unknown position controller arm type");
    }
}

void RobotPlugin::data_request_subscriber_callback(const gps_agent_pkg::DataRequest::ConstPtr& msg) {
    ROS_INFO_STREAM("received data request");
    OptionsMap params;
    int arm = msg->arm;
    if (arm < 2 && arm >= 0)
    {
        gps::ActuatorType arm_type = (gps::ActuatorType) arm;
        if (arm_type == gps::TRIAL_ARM)
        {
            trial_data_request_waiting_ = true;
        }
        else if (arm_type == gps::AUXILIARY_ARM)
        {
            aux_data_request_waiting_ = true;
        }
    }
    else
    {
        ROS_INFO("Data request arm type not valid: %d", arm);
    }
}

// Get sensor.
Sensor *RobotPlugin::get_sensor(SensorType sensor, gps::ActuatorType actuator_type)
{
    // TODO: ZDM: make this work for multiple sensors of each type -- pass in int instead of sensortype?
    if(actuator_type == gps::TRIAL_ARM)
    {
        assert(sensor < TotalSensorTypes);
        return sensors_[sensor].get();
    }
    else if (actuator_type == gps::AUXILIARY_ARM)
    {
        assert((int)sensor < aux_sensors_.size());
        return aux_sensors_[sensor].get();
    }
}

// Get forward kinematics solver.
void RobotPlugin::get_fk_solver(boost::shared_ptr<KDL::ChainFkSolverPos> &fk_solver, boost::shared_ptr<KDL::ChainJntToJacSolver> &jac_solver, gps::ActuatorType arm)
{
    if (arm == gps::AUXILIARY_ARM)
    {
        fk_solver = passive_arm_fk_solver_;
        jac_solver = passive_arm_jac_solver_;
    }
    else if (arm == gps::TRIAL_ARM)
    {
        fk_solver = active_arm_fk_solver_;
        jac_solver = active_arm_jac_solver_;
    }
    else
    {
        ROS_ERROR("Unknown ArmType %i requested for joint encoder readings!",arm);
    }
}

void RobotPlugin::tf_robot_action_command_callback(const gps_agent_pkg::TfActionCommand::ConstPtr& msg){

    bool trial_init = trial_controller_ != NULL && trial_controller_->is_configured();
    if(trial_init){
        // Unpack the action vector
        int idx = 0;
        int dU = (int)msg->dU;
        Eigen::VectorXd latest_action_command;
        latest_action_command.resize(dU);
        for (int i = 0; i < dU; ++i)
        {
            latest_action_command[i] = msg->action[i];
            idx++;
        }
        int last_command_id_received = msg ->id;
        trial_controller_->update_action_command(last_command_id_received, latest_action_command);

    }

}

void RobotPlugin::tf_publish_obs(Eigen::VectorXd obs){
    while(!tf_publisher_->trylock());
    tf_publisher_->msg_.data.resize(obs.size());
    for(int i=0; i<obs.size(); i++) {
        tf_publisher_->msg_.data[i] = obs[i];
    }
    tf_publisher_->unlockAndPublish();
}<|MERGE_RESOLUTION|>--- conflicted
+++ resolved
@@ -398,11 +398,6 @@
         scale.resize(dim_bias, dim_bias);
         Eigen::VectorXd bias;
         bias.resize(dim_bias);
-<<<<<<< HEAD
-        int dU = (int) params.dU;
-
-=======
->>>>>>> 7a54a765
         int dU = (int) params.dU;
 
         int idx = 0;
@@ -423,18 +418,6 @@
             bias(i) = params.bias[idx];
             idx++;
         }
-<<<<<<< HEAD
-        for(int t=0; t<(int)msg->T; t++){
-            Eigen::VectorXd noise;
-            noise.resize(dU);
-            for(int u=0; u<dU; u++){
-                noise(u) = params.noise[u+t*dU];
-            }
-            controller_params["noise_"+to_string(t)] = noise;
-        }
-
-=======
->>>>>>> 7a54a765
         for(int t=0; t<(int)msg->T; t++){
             Eigen::VectorXd noise;
             noise.resize(dU);
