syntax = "proto2";

package gps;

// Enum for sample types
enum SampleType {
  ACTION = 0;
  JOINT_ANGLES = 1;
  JOINT_VELOCITIES = 2;
  END_EFFECTOR_POINTS = 3;
  END_EFFECTOR_POINT_VELOCITIES = 4;
  END_EFFECTOR_POINT_JACOBIANS = 5;
  END_EFFECTOR_POINT_ROT_JACOBIANS = 6;
  END_EFFECTOR_POSITIONS = 7;
  END_EFFECTOR_ROTATIONS = 8;
  END_EFFECTOR_JACOBIANS = 9;
  END_EFFECTOR_HESSIANS = 10;
<<<<<<< HEAD
  RGB_IMAGE = 11;
  DEPTH_IMAGE = 12;
  RGB_IMAGE_SIZE = 13;
  CONTEXT_IMAGE = 14; //initial image of the agent's environment.
  CONTEXT_IMAGE_SIZE = 15;
  IMAGE_FEAT = 16;
  END_EFFECTOR_POINTS_NO_TARGET = 17;
  END_EFFECTOR_POINT_VELOCITIES_NO_TARGET = 18;
  TOTAL_DATA_TYPES = 19;
=======
  END_EFFECTOR_POINTS_NO_TARGET = 11;
  END_EFFECTOR_POINT_VELOCITIES_NO_TARGET = 12;
  RGB_IMAGE = 13;
  DEPTH_IMAGE = 14;
  RGB_IMAGE_SIZE = 15;
  CONTEXT_IMAGE = 16; //initial image of the agent's environment.
  CONTEXT_IMAGE_SIZE = 17;
  IMAGE_FEAT = 20;
  CONDITION_DATA = 21; //A constant specific to each condition
  TOTAL_DATA_TYPES = 22;
>>>>>>> 8d0bb70c
}

// Message containing the data for a single sample.
message Sample {
  // TODO - do we want this default here?
  optional uint32 T = 1 [default = 100];  // sample length
  optional uint32 dX = 2;  // dimension of state X
  optional uint32 dU = 3;  // dimension of action U
  optional uint32 dO = 4;  // dimension of observation

  // Data arrays holding X, U, obs, and meta data.
  repeated float X = 5 [packed = true];
  repeated float U = 6 [packed = true];
  repeated float obs = 7 [packed = true];
  repeated float meta = 8 [packed = true];
}

// Enum for actuator types (Specified in Relax/PositionCommand msgs)
enum ActuatorType {
  TRIAL_ARM = 0;
  AUXILIARY_ARM = 1;
  TOTAL_ACTUATOR_TYPES = 2;
}

// Enum for position control modes (sent in PositionCommand msg)
enum PositionControlMode {
  NO_CONTROL = 0;
  JOINT_SPACE = 1;
  TASK_SPACE = 2;
  TOTAL_CONTROL_MODES = 3;
}

enum ControllerType {
  LIN_GAUSS_CONTROLLER = 0;
  CAFFE_CONTROLLER = 1;
  TF_CONTROLLER = 2;
  TOTAL_CONTROLLER_TYPES = 3;
}<|MERGE_RESOLUTION|>--- conflicted
+++ resolved
@@ -15,17 +15,6 @@
   END_EFFECTOR_ROTATIONS = 8;
   END_EFFECTOR_JACOBIANS = 9;
   END_EFFECTOR_HESSIANS = 10;
-<<<<<<< HEAD
-  RGB_IMAGE = 11;
-  DEPTH_IMAGE = 12;
-  RGB_IMAGE_SIZE = 13;
-  CONTEXT_IMAGE = 14; //initial image of the agent's environment.
-  CONTEXT_IMAGE_SIZE = 15;
-  IMAGE_FEAT = 16;
-  END_EFFECTOR_POINTS_NO_TARGET = 17;
-  END_EFFECTOR_POINT_VELOCITIES_NO_TARGET = 18;
-  TOTAL_DATA_TYPES = 19;
-=======
   END_EFFECTOR_POINTS_NO_TARGET = 11;
   END_EFFECTOR_POINT_VELOCITIES_NO_TARGET = 12;
   RGB_IMAGE = 13;
@@ -36,7 +25,6 @@
   IMAGE_FEAT = 20;
   CONDITION_DATA = 21; //A constant specific to each condition
   TOTAL_DATA_TYPES = 22;
->>>>>>> 8d0bb70c
 }
 
 // Message containing the data for a single sample.
