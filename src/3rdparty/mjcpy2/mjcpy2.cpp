#include <boost/numpy.hpp>
#include <cmath>
#include "macros.h"
#include <iostream>
#include <boost/python/slice.hpp>
#include "mujoco_osg_viewer.hpp"

namespace bp = boost::python;
namespace bn = boost::numpy;




namespace {

bp::object main_namespace;

template<typename T>
bn::ndarray toNdarray1(const T* data, long dim0) {
  long dims[1] = {dim0};
  bn::ndarray out = bn::empty(1, dims, bn::dtype::get_builtin<T>());
  memcpy(out.get_data(), data, dim0*sizeof(T));
  return out;
}
template<typename T>
bn::ndarray toNdarray2(const T* data, long dim0, long dim1) {
  long dims[2] = {dim0,dim1};
  bn::ndarray out = bn::empty(2, dims, bn::dtype::get_builtin<T>());
  memcpy(out.get_data(), data, dim0*dim1*sizeof(T));
  return out;
}
template<typename T>
bn::ndarray toNdarray3(const T* data, long dim0, long dim1, long dim2) {
  long dims[3] = {dim0,dim1,dim2};
  bn::ndarray out = bn::empty(3, dims, bn::dtype::get_builtin<T>());
  memcpy(out.get_data(), data, dim0*dim1*dim2*sizeof(T));
  return out;
}


bool endswith(const std::string& fullString, const std::string& ending)
{
	return (fullString.length() >= ending.length()) &&
		(0 == fullString.compare(fullString.length() - ending.length(), ending.length(), ending));
}




class PyMJCWorld2 {


public:

    PyMJCWorld2(const std::string& loadfile);
    bp::object Step(const bn::ndarray& x, const bn::ndarray& u);
    void Plot(const bn::ndarray& x);
    void InitCam(float cx,float cy,float cz,float px,float py,float pz);
<<<<<<< HEAD
=======
    void InitViewer(int width, int height, float cx,float cy,float cz,float px,float py,float pz);
>>>>>>> 7cb07215
    void Idle(const bn::ndarray& x);
    bn::ndarray GetCOMMulti(const bn::ndarray& x);
    bn::ndarray GetJacSite(int site);
    void Kinematics();
    bp::dict GetModel();
    void SetModel(bp::dict d);
    bp::dict GetData();
    void SetData(bp::dict d);
    bp::dict GetImage();
<<<<<<< HEAD
=======
    bp::dict GetImageScaled(int width, int height);
>>>>>>> 7cb07215
    void SetNumSteps(int n) {m_numSteps=n;}
    void SetCamera(float x, float y, float z, float px, float py, float pz);

    ~PyMJCWorld2();
private:
    // PyMJCWorld(const PyMJCWorld&) {}

    void _PlotInit();
    void _PlotInit(float x, float y, float z, float px, float py, float pz);
<<<<<<< HEAD
=======
    void _PlotInit(int width, int height, float x, float y, float z, float px, float py, float pz);
>>>>>>> 7cb07215

    // void _SetState(const mjtNum* xdata) {mju_copy(m_data->qpos, (xdata), NQ); mju_copy(m_data->qvel, (xdata)+NQ, NV); }
    // void _SetControl(const mjtNum* udata) {for (int i=0; i < m_actuatedDims.size(); ++i) m_u[m_actuatedDims[i]] = (udata)[i];}


    mjModel* m_model;
    mjData* m_data;
    MujocoOSGViewer* m_viewer;
    int m_numSteps;
    int m_featmask;

};

PyMJCWorld2::PyMJCWorld2(const std::string& loadfile) {
    mj_activate("src/3rdparty/mjpro/mjkey.txt");
  	if (endswith(loadfile, "xml")) {
        NewModelFromXML(loadfile.c_str(), m_model);
  	}
  	else {
  	    NOTIMPLEMENTED;
  	}
    if (!m_model) PRINT_AND_THROW("couldn't load model: " + std::string(loadfile));
    m_data = mj_makeData(m_model);
    FAIL_IF_FALSE(!!m_data);
    m_viewer = NULL;
    m_numSteps = 1;
    m_featmask = 0;
}


PyMJCWorld2::~PyMJCWorld2() {
	if (m_viewer) {
		delete m_viewer;
	}
	mj_deleteData(m_data);
	mj_deleteModel(m_model);
}


int StateSize(mjModel* m) {
    return m->nq + m->nv;
}
void GetState(mjtNum* ptr, const mjModel* m, const mjData* d) {
    mju_copy(ptr, d->qpos, m->nq);
    ptr += m->nq;
    mju_copy(ptr, d->qvel, m->nv);
}
void SetState(const mjtNum* ptr, const mjModel* m, mjData* d) {
    mju_copy(d->qpos, ptr, m->nq);
    ptr += m->nq;
    mju_copy(d->qvel, ptr, m->nv);
}
inline void SetCtrl(const mjtNum* ptr, const mjModel* m, mjData* d) {
    mju_copy(d->ctrl, ptr, m->nu);
}

#define MJTNUM_DTYPE bn::dtype::get_builtin<mjtNum>()

bp::object PyMJCWorld2::Step(const bn::ndarray& x, const bn::ndarray& u) {
    FAIL_IF_FALSE(x.get_dtype() == MJTNUM_DTYPE && x.get_nd() == 1 && x.get_flags() & bn::ndarray::C_CONTIGUOUS && x.shape(0) == m_model->nq+m_model->nv);
    FAIL_IF_FALSE(u.get_dtype() == MJTNUM_DTYPE && u.get_nd() == 1 && u.get_flags() & bn::ndarray::C_CONTIGUOUS && u.shape(0) == m_model->nu);

    SetState(reinterpret_cast<const mjtNum*>(x.get_data()), m_model, m_data);

    mj_step1(m_model,m_data);
    SetCtrl(reinterpret_cast<const mjtNum*>(u.get_data()), m_model, m_data);
    mj_step2(m_model,m_data);

    // mj_kinematics(m_model, m_data);
    // printf("before: %f\n", m_data->com[0]);
/*
    for (int i=0; i < m_numSteps; ++i) mj_step(m_model,m_data);
    if (m_featmask & feat_cfrc_ext) mj_rnePost(m_model, m_data);
*/
    // printf("after step: %f\n", m_data->com[0]);
    // mj_kinematics(m_model, m_data);
    // printf("after step+kin: %f\n", m_data->com[0]);

    long xdims[1] = {StateSize(m_model)};
    long site_dims[2] = {m_model->nsite, 3};
    bn::ndarray xout = bn::empty(1, xdims, bn::dtype::get_builtin<mjtNum>());
    bn::ndarray site_out = bn::empty(2, site_dims, bn::dtype::get_builtin<mjtNum>());

    GetState((mjtNum*)xout.get_data(), m_model, m_data);
    mju_copy((mjtNum*)site_out.get_data(), m_data->site_xpos, 3*m_model->nsite);

	return bp::make_tuple(xout, site_out);
}


void GetCOM(const mjModel* m, const mjData* d, mjtNum* com) {
    // see mj_com in engine_core.c
    mjtNum tot=0;
    com[0] = com[1] = com[2] = 0;
    for(int i=1; i<m->nbody; i++ ) {
        com[0] += d->xipos[3*i+0]*m->body_mass[i];
        com[1] += d->xipos[3*i+1]*m->body_mass[i];
        com[2] += d->xipos[3*i+2]*m->body_mass[i];
        tot += m->body_mass[i];
    }
    // compute com
    com[0] /= tot;
    com[1] /= tot;
    com[2] /= tot;
}

bn::ndarray PyMJCWorld2::GetCOMMulti(const bn::ndarray& x) {
    int state_size = StateSize(m_model);
    FAIL_IF_FALSE(x.get_dtype() == MJTNUM_DTYPE && x.get_nd() == 2 && x.get_flags() & bn::ndarray::C_CONTIGUOUS && x.shape(1) == state_size);
    int N = x.shape(0);
    long outdims[2] = {N,3};
    bn::ndarray out = bn::empty(2, outdims, bn::dtype::get_builtin<mjtNum>());
    mjtNum* ptr = (mjtNum*)out.get_data();
    for (int n=0; n < N; ++n) {
        SetState(reinterpret_cast<const mjtNum*>(x.get_data()), m_model, m_data);
        mj_kinematics(m_model, m_data);
        GetCOM(m_model, m_data, ptr);
        ptr += 3;
    }
    return out;
}

bn::ndarray PyMJCWorld2::GetJacSite(int site) {
    bn::ndarray out = bn::zeros(bp::make_tuple(3,m_model->nv), bn::dtype::get_builtin<mjtNum>());
    mjtNum* ptr = (mjtNum*)out.get_data();
    mj_jacSite(m_model, m_data, ptr, 0, site);
    return out;
}

void PyMJCWorld2::Kinematics() {
    mj_kinematics(m_model, m_data);
    mj_comPos(m_model, m_data);
    mj_tendon(m_model, m_data);
    mj_transmission(m_model, m_data);
}

void PyMJCWorld2::_PlotInit() {
    if (m_viewer == NULL) {
        m_viewer = new MujocoOSGViewer();
        m_viewer->SetModel(m_model);
    }
}

void PyMJCWorld2::_PlotInit(float x, float y, float z, float px, float py, float pz) {
    if (m_viewer == NULL) {
        m_viewer = new MujocoOSGViewer(osg::Vec3(x, y, z),osg::Vec3(px, py, pz));
        m_viewer->SetModel(m_model);
    }
}

<<<<<<< HEAD
=======
void PyMJCWorld2::_PlotInit(int width, int height, float x, float y, float z, float px, float py, float pz) {
    if (m_viewer == NULL) {
        m_viewer = new MujocoOSGViewer(width, height, osg::Vec3(x, y, z),osg::Vec3(px, py, pz));
        m_viewer->SetModel(m_model);
    }
}

>>>>>>> 7cb07215
void PyMJCWorld2::Plot(const bn::ndarray& x) {
    FAIL_IF_FALSE(x.get_dtype() == MJTNUM_DTYPE && x.get_nd() == 1 && x.get_flags() & bn::ndarray::C_CONTIGUOUS);
    _PlotInit();
    SetState(reinterpret_cast<const mjtNum*>(x.get_data()),m_model,m_data);
	m_viewer->SetData(m_data);
	m_viewer->RenderOnce();
}

void PyMJCWorld2::InitCam(float cx, float cy, float cz, float px, float py, float pz) {
    _PlotInit(cx, cy, cz, px, py, pz);
}

<<<<<<< HEAD
=======
void PyMJCWorld2::InitViewer(int width, int height, float cx, float cy, float cz, float px, float py, float pz) {
    _PlotInit(width, height, cx, cy, cz, px, py, pz);
}

>>>>>>> 7cb07215
void PyMJCWorld2::Idle(const bn::ndarray& x) {
    FAIL_IF_FALSE(x.get_dtype() == MJTNUM_DTYPE && x.get_nd() == 1 && x.get_flags() & bn::ndarray::C_CONTIGUOUS);
    _PlotInit();
    SetState(reinterpret_cast<const mjtNum*>(x.get_data()),m_model,m_data);
    m_viewer->SetData(m_data);
    m_viewer->Idle();
}


int _ndarraysize(const bn::ndarray& arr) {
  int prod = 1;
  for (int i=0; i < arr.get_nd(); ++i) {
    prod *= arr.shape(i);
  }
  return prod;
}
template<typename T>
void _copyscalardata(const bp::object& from, T& to) {
  to = bp::extract<T>(from);
}
template <typename T>
void _copyarraydata(const bn::ndarray& from, T* to) {
  FAIL_IF_FALSE(from.get_dtype() == bn::dtype::get_builtin<T>() && from.get_flags() & bn::ndarray::C_CONTIGUOUS);
  memcpy(to, from.get_data(), _ndarraysize(from)*sizeof(T));
}
template<typename T>
void _csdihk(bp::dict d, const char* key, T& to) {
  // copy scalar data if has_key
  if (d.has_key(key)) _copyscalardata(d[key], to);
}
template<typename T>
void _cadihk(bp::dict d, const char* key, T* to) {
  // copy array data if has_key
  if (d.has_key(key)) {
    bn::ndarray arr = bp::extract<bn::ndarray>(d[key]);
    _copyarraydata<T>(arr, to);
  }
}

bp::dict PyMJCWorld2::GetModel() {
    bp::dict out;
    #include "mjcpy2_getmodel_autogen.i"
    return out;
}
void PyMJCWorld2::SetModel(bp::dict d) {
    #include "mjcpy2_setmodel_autogen.i"
}
bp::dict PyMJCWorld2::GetData() {
    bp::dict out;
    #include "mjcpy2_getdata_autogen.i"

    return out;
}
void PyMJCWorld2::SetData(bp::dict d) {
    #include "mjcpy2_setdata_autogen.i"
}


}

<<<<<<< HEAD
=======
// grabs current image, returns an array of shape [height, width, channels]
>>>>>>> 7cb07215
bp::dict PyMJCWorld2::GetImage() {
    m_viewer->RenderOnce();
    bp::dict out;
    const unsigned char* tmp = static_cast<const unsigned char*>(m_viewer->m_image->getDataPointer());
    //out["pixel_data"] = toNdarray1<unsigned char>(tmp, m_viewer->m_image->getTotalDataSize ());
    out["num_pixels"] = m_viewer->m_image->getTotalDataSize();
    out["width"] = m_viewer->m_image->s();
    out["height"] = m_viewer->m_image->t();
    int num_channels = 0;
    if (m_viewer->m_image->getTotalDataSize() > 0)
    {
        num_channels = m_viewer->m_image->getTotalDataSize() / m_viewer->m_image->s() / m_viewer->m_image->t();
    }
    out["img"] = toNdarray3<unsigned char>(tmp, m_viewer->m_image->t(), m_viewer->m_image->s(), num_channels);
    out["num_channels"] = num_channels;
    return out;
}

<<<<<<< HEAD
=======
// grabs current image, returns an array of shape [height, width, channels]
bp::dict PyMJCWorld2::GetImageScaled(int width, int height) {
    m_viewer->RenderOnce();
    m_viewer->m_image->scaleImage(width,height,m_viewer->m_image->r());
    bp::dict out;
    const unsigned char* tmp = static_cast<const unsigned char*>(m_viewer->m_image->getDataPointer());
    //out["pixel_data"] = toNdarray1<unsigned char>(tmp, m_viewer->m_image->getTotalDataSize ());
    out["num_pixels"] = m_viewer->m_image->getTotalDataSize();
    out["width"] = m_viewer->m_image->s();
    out["height"] = m_viewer->m_image->t();
    int num_channels = 0;
    if (m_viewer->m_image->getTotalDataSize() > 0)
    {
        num_channels = m_viewer->m_image->getTotalDataSize() / m_viewer->m_image->s() / m_viewer->m_image->t();
    }
    out["img"] = toNdarray3<unsigned char>(tmp, m_viewer->m_image->t(), m_viewer->m_image->s(), num_channels);
    out["num_channels"] = num_channels;
    return out;
}

>>>>>>> 7cb07215
void PyMJCWorld2::SetCamera(float x, float y, float z, float px, float py, float pz){
    // place camera at (x,y,z) pointing to (px,py,pz)
    m_viewer->SetCamera(x,y,z,px,py,pz);
}

BOOST_PYTHON_MODULE(mjcpy) {
    bn::initialize();

    bp::class_<PyMJCWorld2,boost::noncopyable>("MJCWorld","docstring here", bp::init<const std::string&>())

        .def("step",&PyMJCWorld2::Step)
        // .def("StepMulti2",&PyMJCWorld::StepMulti2)
        // .def("StepJacobian", &PyMJCWorld::StepJacobian)
        // .def("Plot",&PyMJCWorld::Plot)
        // .def("SetActuatedDims",&PyMJCWorld::SetActuatedDims)
        // .def("ComputeContacts", &PyMJCWorld::ComputeContacts)
        // .def("SetTimestep",&PyMJCWorld::SetTimestep)
        // .def("SetContactType",&PyMJCWorld::SetContactType)
        .def("get_model",&PyMJCWorld2::GetModel)
        .def("set_model",&PyMJCWorld2::SetModel)
        .def("get_data",&PyMJCWorld2::GetData)
        .def("set_data",&PyMJCWorld2::SetData)
        .def("plot",&PyMJCWorld2::Plot)
        .def("init_cam",&PyMJCWorld2::InitCam)
<<<<<<< HEAD
=======
        .def("init_viewer",&PyMJCWorld2::InitViewer)
>>>>>>> 7cb07215
        .def("idle",&PyMJCWorld2::Idle)
        .def("get_COM_multi",&PyMJCWorld2::GetCOMMulti)
        .def("get_jac_site",&PyMJCWorld2::GetJacSite)
        .def("kinematics",&PyMJCWorld2::Kinematics)
        // .def("SetModel",&PyMJCWorld::SetModel)
        .def("get_image",&PyMJCWorld2::GetImage)
<<<<<<< HEAD
=======
        .def("get_image_scaled",&PyMJCWorld2::GetImageScaled)
>>>>>>> 7cb07215
        .def("set_num_steps",&PyMJCWorld2::SetNumSteps)
        .def("set_camera",&PyMJCWorld2::SetCamera)
        ;


    bp::object main = bp::import("__main__");
    main_namespace = main.attr("__dict__");
    bp::exec(
        "import numpy as np\n"
        "contact_dtype = np.dtype([('dim','i'), ('geom1','i'), ('geom2','i'),('flc_address','i'),('compliance','f8'),('timeconst','f8'),('dist','f8'),('mindist','f8'),('pos','f8',3),('frame','f8',9),('friction','f8',5)])\n"
        , main_namespace
    );


}<|MERGE_RESOLUTION|>--- conflicted
+++ resolved
@@ -40,7 +40,7 @@
 
 bool endswith(const std::string& fullString, const std::string& ending)
 {
-	return (fullString.length() >= ending.length()) &&
+	return (fullString.length() >= ending.length()) && 
 		(0 == fullString.compare(fullString.length() - ending.length(), ending.length(), ending));
 }
 
@@ -56,10 +56,7 @@
     bp::object Step(const bn::ndarray& x, const bn::ndarray& u);
     void Plot(const bn::ndarray& x);
     void InitCam(float cx,float cy,float cz,float px,float py,float pz);
-<<<<<<< HEAD
-=======
     void InitViewer(int width, int height, float cx,float cy,float cz,float px,float py,float pz);
->>>>>>> 7cb07215
     void Idle(const bn::ndarray& x);
     bn::ndarray GetCOMMulti(const bn::ndarray& x);
     bn::ndarray GetJacSite(int site);
@@ -69,27 +66,16 @@
     bp::dict GetData();
     void SetData(bp::dict d);
     bp::dict GetImage();
-<<<<<<< HEAD
-=======
     bp::dict GetImageScaled(int width, int height);
->>>>>>> 7cb07215
     void SetNumSteps(int n) {m_numSteps=n;}
     void SetCamera(float x, float y, float z, float px, float py, float pz);
 
     ~PyMJCWorld2();
 private:
-    // PyMJCWorld(const PyMJCWorld&) {}
 
     void _PlotInit();
     void _PlotInit(float x, float y, float z, float px, float py, float pz);
-<<<<<<< HEAD
-=======
     void _PlotInit(int width, int height, float x, float y, float z, float px, float py, float pz);
->>>>>>> 7cb07215
-
-    // void _SetState(const mjtNum* xdata) {mju_copy(m_data->qpos, (xdata), NQ); mju_copy(m_data->qvel, (xdata)+NQ, NV); }
-    // void _SetControl(const mjtNum* udata) {for (int i=0; i < m_actuatedDims.size(); ++i) m_u[m_actuatedDims[i]] = (udata)[i];}
-
 
     mjModel* m_model;
     mjData* m_data;
@@ -106,7 +92,7 @@
   	}
   	else {
   	    NOTIMPLEMENTED;
-  	}
+  	}	
     if (!m_model) PRINT_AND_THROW("couldn't load model: " + std::string(loadfile));
     m_data = mj_makeData(m_model);
     FAIL_IF_FALSE(!!m_data);
@@ -153,16 +139,6 @@
     mj_step1(m_model,m_data);
     SetCtrl(reinterpret_cast<const mjtNum*>(u.get_data()), m_model, m_data);
     mj_step2(m_model,m_data);
-
-    // mj_kinematics(m_model, m_data);
-    // printf("before: %f\n", m_data->com[0]);
-/*
-    for (int i=0; i < m_numSteps; ++i) mj_step(m_model,m_data);
-    if (m_featmask & feat_cfrc_ext) mj_rnePost(m_model, m_data);
-*/
-    // printf("after step: %f\n", m_data->com[0]);
-    // mj_kinematics(m_model, m_data);
-    // printf("after step+kin: %f\n", m_data->com[0]);
 
     long xdims[1] = {StateSize(m_model)};
     long site_dims[2] = {m_model->nsite, 3};
@@ -236,8 +212,6 @@
     }
 }
 
-<<<<<<< HEAD
-=======
 void PyMJCWorld2::_PlotInit(int width, int height, float x, float y, float z, float px, float py, float pz) {
     if (m_viewer == NULL) {
         m_viewer = new MujocoOSGViewer(width, height, osg::Vec3(x, y, z),osg::Vec3(px, py, pz));
@@ -245,7 +219,6 @@
     }
 }
 
->>>>>>> 7cb07215
 void PyMJCWorld2::Plot(const bn::ndarray& x) {
     FAIL_IF_FALSE(x.get_dtype() == MJTNUM_DTYPE && x.get_nd() == 1 && x.get_flags() & bn::ndarray::C_CONTIGUOUS);
     _PlotInit();
@@ -258,13 +231,10 @@
     _PlotInit(cx, cy, cz, px, py, pz);
 }
 
-<<<<<<< HEAD
-=======
 void PyMJCWorld2::InitViewer(int width, int height, float cx, float cy, float cz, float px, float py, float pz) {
     _PlotInit(width, height, cx, cy, cz, px, py, pz);
 }
 
->>>>>>> 7cb07215
 void PyMJCWorld2::Idle(const bn::ndarray& x) {
     FAIL_IF_FALSE(x.get_dtype() == MJTNUM_DTYPE && x.get_nd() == 1 && x.get_flags() & bn::ndarray::C_CONTIGUOUS);
     _PlotInit();
@@ -315,7 +285,7 @@
 bp::dict PyMJCWorld2::GetData() {
     bp::dict out;
     #include "mjcpy2_getdata_autogen.i"
-
+    
     return out;
 }
 void PyMJCWorld2::SetData(bp::dict d) {
@@ -325,15 +295,11 @@
 
 }
 
-<<<<<<< HEAD
-=======
 // grabs current image, returns an array of shape [height, width, channels]
->>>>>>> 7cb07215
 bp::dict PyMJCWorld2::GetImage() {
     m_viewer->RenderOnce();
     bp::dict out;
     const unsigned char* tmp = static_cast<const unsigned char*>(m_viewer->m_image->getDataPointer());
-    //out["pixel_data"] = toNdarray1<unsigned char>(tmp, m_viewer->m_image->getTotalDataSize ());
     out["num_pixels"] = m_viewer->m_image->getTotalDataSize();
     out["width"] = m_viewer->m_image->s();
     out["height"] = m_viewer->m_image->t();
@@ -347,15 +313,12 @@
     return out;
 }
 
-<<<<<<< HEAD
-=======
 // grabs current image, returns an array of shape [height, width, channels]
 bp::dict PyMJCWorld2::GetImageScaled(int width, int height) {
     m_viewer->RenderOnce();
     m_viewer->m_image->scaleImage(width,height,m_viewer->m_image->r());
     bp::dict out;
     const unsigned char* tmp = static_cast<const unsigned char*>(m_viewer->m_image->getDataPointer());
-    //out["pixel_data"] = toNdarray1<unsigned char>(tmp, m_viewer->m_image->getTotalDataSize ());
     out["num_pixels"] = m_viewer->m_image->getTotalDataSize();
     out["width"] = m_viewer->m_image->s();
     out["height"] = m_viewer->m_image->t();
@@ -369,7 +332,6 @@
     return out;
 }
 
->>>>>>> 7cb07215
 void PyMJCWorld2::SetCamera(float x, float y, float z, float px, float py, float pz){
     // place camera at (x,y,z) pointing to (px,py,pz)
     m_viewer->SetCamera(x,y,z,px,py,pz);
@@ -381,40 +343,26 @@
     bp::class_<PyMJCWorld2,boost::noncopyable>("MJCWorld","docstring here", bp::init<const std::string&>())
 
         .def("step",&PyMJCWorld2::Step)
-        // .def("StepMulti2",&PyMJCWorld::StepMulti2)
-        // .def("StepJacobian", &PyMJCWorld::StepJacobian)
-        // .def("Plot",&PyMJCWorld::Plot)
-        // .def("SetActuatedDims",&PyMJCWorld::SetActuatedDims)
-        // .def("ComputeContacts", &PyMJCWorld::ComputeContacts)
-        // .def("SetTimestep",&PyMJCWorld::SetTimestep)
-        // .def("SetContactType",&PyMJCWorld::SetContactType)
         .def("get_model",&PyMJCWorld2::GetModel)
         .def("set_model",&PyMJCWorld2::SetModel)
         .def("get_data",&PyMJCWorld2::GetData)
         .def("set_data",&PyMJCWorld2::SetData)
         .def("plot",&PyMJCWorld2::Plot)
         .def("init_cam",&PyMJCWorld2::InitCam)
-<<<<<<< HEAD
-=======
         .def("init_viewer",&PyMJCWorld2::InitViewer)
->>>>>>> 7cb07215
         .def("idle",&PyMJCWorld2::Idle)
         .def("get_COM_multi",&PyMJCWorld2::GetCOMMulti)
         .def("get_jac_site",&PyMJCWorld2::GetJacSite)
         .def("kinematics",&PyMJCWorld2::Kinematics)
-        // .def("SetModel",&PyMJCWorld::SetModel)
         .def("get_image",&PyMJCWorld2::GetImage)
-<<<<<<< HEAD
-=======
         .def("get_image_scaled",&PyMJCWorld2::GetImageScaled)
->>>>>>> 7cb07215
         .def("set_num_steps",&PyMJCWorld2::SetNumSteps)
         .def("set_camera",&PyMJCWorld2::SetCamera)
         ;
 
 
     bp::object main = bp::import("__main__");
-    main_namespace = main.attr("__dict__");
+    main_namespace = main.attr("__dict__");    
     bp::exec(
         "import numpy as np\n"
         "contact_dtype = np.dtype([('dim','i'), ('geom1','i'), ('geom2','i'),('flc_address','i'),('compliance','f8'),('timeconst','f8'),('dist','f8'),('mindist','f8'),('pos','f8',3),('frame','f8',9),('friction','f8',5)])\n"
